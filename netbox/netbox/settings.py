import logging
import os
import platform
import socket
import warnings

from django.contrib.messages import constants as messages
from django.core.exceptions import ImproperlyConfigured


#
# Environment setup
#

<<<<<<< HEAD
VERSION = '2.7-beta1'
=======
VERSION = '2.6.4-dev'
>>>>>>> 2ce0ff50

# Hostname
HOSTNAME = platform.node()

# Set the base directory two levels up
BASE_DIR = os.path.dirname(os.path.dirname(os.path.abspath(__file__)))

# Django 2.1+ requires Python 3.5+
if platform.python_version_tuple() < ('3', '5'):
    raise RuntimeError(
        "NetBox requires Python 3.5 or higher (current: Python {})".format(platform.python_version())
    )


#
# Configuration import
#

# Import configuration parameters
try:
    from netbox import configuration
except ImportError:
    raise ImproperlyConfigured(
        "Configuration file is not present. Please define netbox/netbox/configuration.py per the documentation."
    )

# Enforce required configuration parameters
for parameter in ['ALLOWED_HOSTS', 'DATABASE', 'SECRET_KEY', 'REDIS']:
    if not hasattr(configuration, parameter):
        raise ImproperlyConfigured(
            "Required parameter {} is missing from configuration.py.".format(parameter)
        )

# Set required parameters
ALLOWED_HOSTS = getattr(configuration, 'ALLOWED_HOSTS')
DATABASE = getattr(configuration, 'DATABASE')
REDIS = getattr(configuration, 'REDIS')
SECRET_KEY = getattr(configuration, 'SECRET_KEY')

# Set optional parameters
ADMINS = getattr(configuration, 'ADMINS', [])
BANNER_BOTTOM = getattr(configuration, 'BANNER_BOTTOM', '')
BANNER_LOGIN = getattr(configuration, 'BANNER_LOGIN', '')
BANNER_TOP = getattr(configuration, 'BANNER_TOP', '')
BASE_PATH = getattr(configuration, 'BASE_PATH', '')
if BASE_PATH:
    BASE_PATH = BASE_PATH.strip('/') + '/'  # Enforce trailing slash only
CACHE_TIMEOUT = getattr(configuration, 'CACHE_TIMEOUT', 900)
CHANGELOG_RETENTION = getattr(configuration, 'CHANGELOG_RETENTION', 90)
CORS_ORIGIN_ALLOW_ALL = getattr(configuration, 'CORS_ORIGIN_ALLOW_ALL', False)
CORS_ORIGIN_REGEX_WHITELIST = getattr(configuration, 'CORS_ORIGIN_REGEX_WHITELIST', [])
CORS_ORIGIN_WHITELIST = getattr(configuration, 'CORS_ORIGIN_WHITELIST', [])
DATE_FORMAT = getattr(configuration, 'DATE_FORMAT', 'N j, Y')
DATETIME_FORMAT = getattr(configuration, 'DATETIME_FORMAT', 'N j, Y g:i a')
DEBUG = getattr(configuration, 'DEBUG', False)
EMAIL = getattr(configuration, 'EMAIL', {})
ENFORCE_GLOBAL_UNIQUE = getattr(configuration, 'ENFORCE_GLOBAL_UNIQUE', False)
EXEMPT_VIEW_PERMISSIONS = getattr(configuration, 'EXEMPT_VIEW_PERMISSIONS', [])
LOGGING = getattr(configuration, 'LOGGING', {})
LOGIN_REQUIRED = getattr(configuration, 'LOGIN_REQUIRED', False)
LOGIN_TIMEOUT = getattr(configuration, 'LOGIN_TIMEOUT', None)
MAINTENANCE_MODE = getattr(configuration, 'MAINTENANCE_MODE', False)
MAX_PAGE_SIZE = getattr(configuration, 'MAX_PAGE_SIZE', 1000)
MEDIA_ROOT = getattr(configuration, 'MEDIA_ROOT', os.path.join(BASE_DIR, 'media')).rstrip('/')
METRICS_ENABLED = getattr(configuration, 'METRICS_ENABLED', False)
NAPALM_ARGS = getattr(configuration, 'NAPALM_ARGS', {})
NAPALM_PASSWORD = getattr(configuration, 'NAPALM_PASSWORD', '')
NAPALM_TIMEOUT = getattr(configuration, 'NAPALM_TIMEOUT', 30)
NAPALM_USERNAME = getattr(configuration, 'NAPALM_USERNAME', '')
PAGINATE_COUNT = getattr(configuration, 'PAGINATE_COUNT', 50)
PREFER_IPV4 = getattr(configuration, 'PREFER_IPV4', False)
REPORTS_ROOT = getattr(configuration, 'REPORTS_ROOT', os.path.join(BASE_DIR, 'reports')).rstrip('/')
SCRIPTS_ROOT = getattr(configuration, 'SCRIPTS_ROOT', os.path.join(BASE_DIR, 'scripts')).rstrip('/')
SESSION_FILE_PATH = getattr(configuration, 'SESSION_FILE_PATH', None)
SHORT_DATE_FORMAT = getattr(configuration, 'SHORT_DATE_FORMAT', 'Y-m-d')
SHORT_DATETIME_FORMAT = getattr(configuration, 'SHORT_DATETIME_FORMAT', 'Y-m-d H:i')
SHORT_TIME_FORMAT = getattr(configuration, 'SHORT_TIME_FORMAT', 'H:i:s')
TIME_FORMAT = getattr(configuration, 'TIME_FORMAT', 'g:i a')
TIME_ZONE = getattr(configuration, 'TIME_ZONE', 'UTC')
WEBHOOKS_ENABLED = getattr(configuration, 'WEBHOOKS_ENABLED', False)


#
# Database
#

# Only PostgreSQL is supported
if METRICS_ENABLED:
    DATABASE.update({
        'ENGINE': 'django_prometheus.db.backends.postgresql'
    })
else:
    DATABASE.update({
        'ENGINE': 'django.db.backends.postgresql'
    })

DATABASES = {
    'default': DATABASE,
}


#
# Redis
#

REDIS_HOST = REDIS.get('HOST', 'localhost')
REDIS_PORT = REDIS.get('PORT', 6379)
REDIS_PASSWORD = REDIS.get('PASSWORD', '')
REDIS_DATABASE = REDIS.get('DATABASE', 0)
REDIS_CACHE_DATABASE = REDIS.get('CACHE_DATABASE', 1)
REDIS_DEFAULT_TIMEOUT = REDIS.get('DEFAULT_TIMEOUT', 300)
REDIS_SSL = REDIS.get('SSL', False)


#
# Sessions
#

if LOGIN_TIMEOUT is not None:
    # Django default is 1209600 seconds (14 days)
    SESSION_COOKIE_AGE = LOGIN_TIMEOUT
if SESSION_FILE_PATH is not None:
    SESSION_ENGINE = 'django.contrib.sessions.backends.file'


#
# Email
#

EMAIL_HOST = EMAIL.get('SERVER')
EMAIL_PORT = EMAIL.get('PORT', 25)
EMAIL_HOST_USER = EMAIL.get('USERNAME')
EMAIL_HOST_PASSWORD = EMAIL.get('PASSWORD')
EMAIL_TIMEOUT = EMAIL.get('TIMEOUT', 10)
SERVER_EMAIL = EMAIL.get('FROM_EMAIL')
EMAIL_SUBJECT_PREFIX = '[NetBox] '


#
# Django
#

INSTALLED_APPS = [
    'django.contrib.admin',
    'django.contrib.auth',
    'django.contrib.contenttypes',
    'django.contrib.sessions',
    'django.contrib.messages',
    'django.contrib.staticfiles',
    'django.contrib.humanize',
    'cacheops',
    'corsheaders',
    'debug_toolbar',
    'django_filters',
    'django_tables2',
    'django_prometheus',
    'mptt',
    'rest_framework',
    'taggit',
    'taggit_serializer',
    'timezone_field',
    'circuits',
    'dcim',
    'ipam',
    'extras',
    'secrets',
    'tenancy',
    'users',
    'utilities',
    'virtualization',
    'drf_yasg',
]

# Only load django-rq if the webhook backend is enabled
if WEBHOOKS_ENABLED:
    INSTALLED_APPS.append('django_rq')

# Middleware
MIDDLEWARE = (
    'debug_toolbar.middleware.DebugToolbarMiddleware',
    'django_prometheus.middleware.PrometheusBeforeMiddleware',
    'corsheaders.middleware.CorsMiddleware',
    'django.contrib.sessions.middleware.SessionMiddleware',
    'django.middleware.common.CommonMiddleware',
    'django.middleware.csrf.CsrfViewMiddleware',
    'django.contrib.auth.middleware.AuthenticationMiddleware',
    'django.contrib.messages.middleware.MessageMiddleware',
    'django.middleware.clickjacking.XFrameOptionsMiddleware',
    'django.middleware.security.SecurityMiddleware',
    'utilities.middleware.ExceptionHandlingMiddleware',
    'utilities.middleware.LoginRequiredMiddleware',
    'utilities.middleware.APIVersionMiddleware',
    'extras.middleware.ObjectChangeMiddleware',
    'django_prometheus.middleware.PrometheusAfterMiddleware',
)

ROOT_URLCONF = 'netbox.urls'

TEMPLATES_DIR = BASE_DIR + '/templates'
TEMPLATES = [
    {
        'BACKEND': 'django.template.backends.django.DjangoTemplates',
        'DIRS': [TEMPLATES_DIR],
        'APP_DIRS': True,
        'OPTIONS': {
            'context_processors': [
                'django.template.context_processors.debug',
                'django.template.context_processors.request',
                'django.template.context_processors.media',
                'django.contrib.auth.context_processors.auth',
                'django.contrib.messages.context_processors.messages',
                'utilities.context_processors.settings',
            ],
        },
    },
]

# Authentication
AUTHENTICATION_BACKENDS = [
    'utilities.auth_backends.ViewExemptModelBackend',
]

# Internationalization
LANGUAGE_CODE = 'en-us'
USE_I18N = True
USE_TZ = True

# WSGI
WSGI_APPLICATION = 'netbox.wsgi.application'
SECURE_PROXY_SSL_HEADER = ('HTTP_X_FORWARDED_PROTO', 'https')
USE_X_FORWARDED_HOST = True

# Static files (CSS, JavaScript, Images)
STATIC_ROOT = BASE_DIR + '/static'
STATIC_URL = '/{}static/'.format(BASE_PATH)
STATICFILES_DIRS = (
    os.path.join(BASE_DIR, "project-static"),
)

# Media
MEDIA_URL = '/{}media/'.format(BASE_PATH)

# Disable default limit of 1000 fields per request. Needed for bulk deletion of objects. (Added in Django 1.10.)
DATA_UPLOAD_MAX_NUMBER_FIELDS = None

# Messages
MESSAGE_TAGS = {
    messages.ERROR: 'danger',
}

# Authentication URLs
LOGIN_URL = '/{}login/'.format(BASE_PATH)

CSRF_TRUSTED_ORIGINS = ALLOWED_HOSTS


#
# LDAP authentication (optional)
#

try:
    from netbox import ldap_config as LDAP_CONFIG
except ImportError:
    LDAP_CONFIG = None

if LDAP_CONFIG is not None:

    # Check that django_auth_ldap is installed
    try:
        import ldap
        import django_auth_ldap
    except ImportError:
        raise ImproperlyConfigured(
            "LDAP authentication has been configured, but django-auth-ldap is not installed. Remove "
            "netbox/ldap_config.py to disable LDAP."
        )

    # Required configuration parameters
    try:
        AUTH_LDAP_SERVER_URI = getattr(LDAP_CONFIG, 'AUTH_LDAP_SERVER_URI')
    except AttributeError:
        raise ImproperlyConfigured(
            "Required parameter AUTH_LDAP_SERVER_URI is missing from ldap_config.py."
        )

    # Optional configuration parameters
    AUTH_LDAP_ALWAYS_UPDATE_USER = getattr(LDAP_CONFIG, 'AUTH_LDAP_ALWAYS_UPDATE_USER', True)
    AUTH_LDAP_AUTHORIZE_ALL_USERS = getattr(LDAP_CONFIG, 'AUTH_LDAP_AUTHORIZE_ALL_USERS', False)
    AUTH_LDAP_BIND_AS_AUTHENTICATING_USER = getattr(LDAP_CONFIG, 'AUTH_LDAP_BIND_AS_AUTHENTICATING_USER', False)
    AUTH_LDAP_BIND_DN = getattr(LDAP_CONFIG, 'AUTH_LDAP_BIND_DN', '')
    AUTH_LDAP_BIND_PASSWORD = getattr(LDAP_CONFIG, 'AUTH_LDAP_BIND_PASSWORD', '')
    AUTH_LDAP_CACHE_TIMEOUT = getattr(LDAP_CONFIG, 'AUTH_LDAP_CACHE_TIMEOUT', 0)
    AUTH_LDAP_CONNECTION_OPTIONS = getattr(LDAP_CONFIG, 'AUTH_LDAP_CONNECTION_OPTIONS', {})
    AUTH_LDAP_DENY_GROUP = getattr(LDAP_CONFIG, 'AUTH_LDAP_DENY_GROUP', None)
    AUTH_LDAP_FIND_GROUP_PERMS = getattr(LDAP_CONFIG, 'AUTH_LDAP_FIND_GROUP_PERMS', False)
    AUTH_LDAP_GLOBAL_OPTIONS = getattr(LDAP_CONFIG, 'AUTH_LDAP_GLOBAL_OPTIONS', {})
    AUTH_LDAP_GROUP_SEARCH = getattr(LDAP_CONFIG, 'AUTH_LDAP_GROUP_SEARCH', None)
    AUTH_LDAP_GROUP_TYPE = getattr(LDAP_CONFIG, 'AUTH_LDAP_GROUP_TYPE', None)
    AUTH_LDAP_MIRROR_GROUPS = getattr(LDAP_CONFIG, 'AUTH_LDAP_MIRROR_GROUPS', None)
    AUTH_LDAP_MIRROR_GROUPS_EXCEPT = getattr(LDAP_CONFIG, 'AUTH_LDAP_MIRROR_GROUPS_EXCEPT', None)
    AUTH_LDAP_PERMIT_EMPTY_PASSWORD = getattr(LDAP_CONFIG, 'AUTH_LDAP_PERMIT_EMPTY_PASSWORD', False)
    AUTH_LDAP_REQUIRE_GROUP = getattr(LDAP_CONFIG, 'AUTH_LDAP_REQUIRE_GROUP', None)
    AUTH_LDAP_NO_NEW_USERS = getattr(LDAP_CONFIG, 'AUTH_LDAP_NO_NEW_USERS', False)
    AUTH_LDAP_START_TLS = getattr(LDAP_CONFIG, 'AUTH_LDAP_START_TLS', False)
    AUTH_LDAP_USER_QUERY_FIELD = getattr(LDAP_CONFIG, 'AUTH_LDAP_USER_QUERY_FIELD', None)
    AUTH_LDAP_USER_ATTRLIST = getattr(LDAP_CONFIG, 'AUTH_LDAP_USER_ATTRLIST', None)
    AUTH_LDAP_USER_ATTR_MAP = getattr(LDAP_CONFIG, 'AUTH_LDAP_USER_ATTR_MAP', {})
    AUTH_LDAP_USER_DN_TEMPLATE = getattr(LDAP_CONFIG, 'AUTH_LDAP_USER_DN_TEMPLATE', None)
    AUTH_LDAP_USER_FLAGS_BY_GROUP = getattr(LDAP_CONFIG, 'AUTH_LDAP_USER_FLAGS_BY_GROUP', {})
    AUTH_LDAP_USER_SEARCH = getattr(LDAP_CONFIG, 'AUTH_LDAP_USER_SEARCH', None)

    # Optionally disable strict certificate checking
    if getattr(LDAP_CONFIG, 'LDAP_IGNORE_CERT_ERRORS', False):
        ldap.set_option(ldap.OPT_X_TLS_REQUIRE_CERT, ldap.OPT_X_TLS_NEVER)

    # Prepend LDAPBackend to the authentication backends list
    AUTHENTICATION_BACKENDS.insert(0, 'django_auth_ldap.backend.LDAPBackend')

    # Enable logging for django_auth_ldap
    ldap_logger = logging.getLogger('django_auth_ldap')
    ldap_logger.addHandler(logging.StreamHandler())
    ldap_logger.setLevel(logging.DEBUG)


#
# Caching
#

if REDIS_SSL:
    REDIS_CACHE_CON_STRING = 'rediss://'
else:
    REDIS_CACHE_CON_STRING = 'redis://'

if REDIS_PASSWORD:
    REDIS_CACHE_CON_STRING = '{}:{}@'.format(REDIS_CACHE_CON_STRING, REDIS_PASSWORD)

REDIS_CACHE_CON_STRING = '{}{}:{}/{}'.format(REDIS_CACHE_CON_STRING, REDIS_HOST, REDIS_PORT, REDIS_CACHE_DATABASE)

if not CACHE_TIMEOUT:
    CACHEOPS_ENABLED = False
else:
    CACHEOPS_ENABLED = True

CACHEOPS_REDIS = REDIS_CACHE_CON_STRING
CACHEOPS_DEFAULTS = {
    'timeout': CACHE_TIMEOUT
}
CACHEOPS = {
    'auth.user': {'ops': 'get', 'timeout': 60 * 15},
    'auth.*': {'ops': ('fetch', 'get')},
    'auth.permission': {'ops': 'all'},
    'dcim.*': {'ops': 'all'},
    'ipam.*': {'ops': 'all'},
    'extras.*': {'ops': 'all'},
    'secrets.*': {'ops': 'all'},
    'users.*': {'ops': 'all'},
    'tenancy.*': {'ops': 'all'},
    'virtualization.*': {'ops': 'all'},
}
CACHEOPS_DEGRADE_ON_FAILURE = True


#
# Django Prometheus
#

PROMETHEUS_EXPORT_MIGRATIONS = False


#
# Django filters
#

FILTERS_NULL_CHOICE_LABEL = 'None'
FILTERS_NULL_CHOICE_VALUE = 'null'


#
# Django REST framework (API)
#

REST_FRAMEWORK_VERSION = VERSION[0:3]  # Use major.minor as API version
REST_FRAMEWORK = {
    'ALLOWED_VERSIONS': [REST_FRAMEWORK_VERSION],
    'DEFAULT_AUTHENTICATION_CLASSES': (
        'rest_framework.authentication.SessionAuthentication',
        'netbox.api.TokenAuthentication',
    ),
    'DEFAULT_FILTER_BACKENDS': (
        'django_filters.rest_framework.DjangoFilterBackend',
    ),
    'DEFAULT_PAGINATION_CLASS': 'netbox.api.OptionalLimitOffsetPagination',
    'DEFAULT_PERMISSION_CLASSES': (
        'netbox.api.TokenPermissions',
    ),
    'DEFAULT_RENDERER_CLASSES': (
        'rest_framework.renderers.JSONRenderer',
        'netbox.api.FormlessBrowsableAPIRenderer',
    ),
    'DEFAULT_VERSION': REST_FRAMEWORK_VERSION,
    'DEFAULT_VERSIONING_CLASS': 'rest_framework.versioning.AcceptHeaderVersioning',
    'PAGE_SIZE': PAGINATE_COUNT,
    'VIEW_NAME_FUNCTION': 'netbox.api.get_view_name',
}


#
# drf_yasg (OpenAPI/Swagger)
#

SWAGGER_SETTINGS = {
    'DEFAULT_AUTO_SCHEMA_CLASS': 'utilities.custom_inspectors.NetBoxSwaggerAutoSchema',
    'DEFAULT_FIELD_INSPECTORS': [
        'utilities.custom_inspectors.NullableBooleanFieldInspector',
        'utilities.custom_inspectors.CustomChoiceFieldInspector',
        'utilities.custom_inspectors.TagListFieldInspector',
        'utilities.custom_inspectors.SerializedPKRelatedFieldInspector',
        'drf_yasg.inspectors.CamelCaseJSONFilter',
        'drf_yasg.inspectors.ReferencingSerializerInspector',
        'drf_yasg.inspectors.RelatedFieldInspector',
        'drf_yasg.inspectors.ChoiceFieldInspector',
        'drf_yasg.inspectors.FileFieldInspector',
        'drf_yasg.inspectors.DictFieldInspector',
        'drf_yasg.inspectors.SerializerMethodFieldInspector',
        'drf_yasg.inspectors.SimpleFieldInspector',
        'drf_yasg.inspectors.StringDefaultFieldInspector',
    ],
    'DEFAULT_FILTER_INSPECTORS': [
        'utilities.custom_inspectors.IdInFilterInspector',
        'drf_yasg.inspectors.CoreAPICompatInspector',
    ],
    'DEFAULT_MODEL_DEPTH': 1,
    'DEFAULT_PAGINATOR_INSPECTORS': [
        'utilities.custom_inspectors.NullablePaginatorInspector',
        'drf_yasg.inspectors.DjangoRestResponsePagination',
        'drf_yasg.inspectors.CoreAPICompatInspector',
    ],
    'SECURITY_DEFINITIONS': {
        'Bearer': {
            'type': 'apiKey',
            'name': 'Authorization',
            'in': 'header',
        }
    },
    'VALIDATOR_URL': None,
}


#
# Django RQ (Webhooks backend)
#

RQ_QUEUES = {
    'default': {
        'HOST': REDIS_HOST,
        'PORT': REDIS_PORT,
        'DB': REDIS_DATABASE,
        'PASSWORD': REDIS_PASSWORD,
        'DEFAULT_TIMEOUT': REDIS_DEFAULT_TIMEOUT,
        'SSL': REDIS_SSL,
    }
}


#
# Django debug toolbar
#

INTERNAL_IPS = (
    '127.0.0.1',
    '::1',
)


#
# NetBox internal settings
#

# Secrets
SECRETS_MIN_PUBKEY_SIZE = 2048

# Pagination
PER_PAGE_DEFAULTS = [
    25, 50, 100, 250, 500, 1000
]
if PAGINATE_COUNT not in PER_PAGE_DEFAULTS:
    PER_PAGE_DEFAULTS.append(PAGINATE_COUNT)
    PER_PAGE_DEFAULTS = sorted(PER_PAGE_DEFAULTS)<|MERGE_RESOLUTION|>--- conflicted
+++ resolved
@@ -12,11 +12,7 @@
 # Environment setup
 #
 
-<<<<<<< HEAD
 VERSION = '2.7-beta1'
-=======
-VERSION = '2.6.4-dev'
->>>>>>> 2ce0ff50
 
 # Hostname
 HOSTNAME = platform.node()
