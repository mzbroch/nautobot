{% extends '_base.html' %}
{% load helpers %}
{% load render_table from django_tables2 %}

{% block title %}{{ devicetype }}{% endblock %}

{% block content %}
<div class="row">
    <div class="col-md-12">
        <ol class="breadcrumb">
            <li><a href="{% url 'dcim:devicetype_list' %}">Device Types</a></li>
            <li><a href="{% url 'dcim:devicetype_list' %}?manufacturer={{ devicetype.manufacturer.slug }}">{{ devicetype.manufacturer }}</a></li>
            <li>{{ devicetype.model }}</li>
        </ol>
    </div>
</div>

{% if perms.dcim.change_devicetype or perms.dcim.delete_devicetype %}
    <div class="pull-right">
      {% if perms.dcim.change_devicetype %}
            <a href="{% url 'dcim:devicetype_edit' pk=devicetype.pk %}" class="btn btn-warning">
              <span class="glyphicon glyphicon-pencil" aria-hidden="true"></span>
              Edit this device type
            </a>
      {% endif %}
      {% if perms.dcim.delete_devicetype %}
          <a href="{% url 'dcim:devicetype_delete' pk=devicetype.pk %}" class="btn btn-danger">
          	<span class="glyphicon glyphicon-trash" aria-hidden="true"></span>
          	Delete this device type
          </a>
      {% endif %}
    </div>
{% endif %}

<h1>{{ devicetype }}</h1>
<div class="row">
    <div class="col-md-6">
        <div class="panel panel-default">
            <div class="panel-heading">
                <strong>Chassis</strong>
            </div>
            <table class="table table-hover panel-body">
                <tr>
                    <td>Manufacturer</td>
                    <td>{{ devicetype.manufacturer }}</td>
                </tr>
                <tr>
                    <td>Model Name</td>
                    <td>{{ devicetype.model }}</td>
                </tr>
                <tr>
                    <td>Height (U)</td>
                    <td>{{ devicetype.u_height }}</td>
                </tr>
                <tr>
                    <td>Full Depth</td>
                    <td>{{ devicetype.is_full_depth|yesno|capfirst }}</td>
                </tr>
            </table>
        </div>
        <div class="panel panel-default">
            <div class="panel-heading">
                <strong>Function</strong>
            </div>
            <table class="table table-hover panel-body">
                <tr>
                    <td>Is a Console Server</td>
                    <td>{{ devicetype.is_console_server|yesno|capfirst }}</td>
                </tr>
                <tr>
                    <td>Is a PDU</td>
                    <td>{{ devicetype.is_pdu|yesno|capfirst }}</td>
                </tr>
                <tr>
                    <td>Is a Network Device</td>
                    <td>{{ devicetype.is_network_device|yesno|capfirst }}</td>
                </tr>
            </table>
        </div>
        {% include 'dcim/inc/devicetype_component_table.html' with table=consoleport_table title='Console Ports' add_url='dcim:devicetype_add_consoleport' delete_url='dcim:devicetype_delete_consoleport' %}
        {% include 'dcim/inc/devicetype_component_table.html' with table=powerport_table title='Power Ports' add_url='dcim:devicetype_add_powerport' delete_url='dcim:devicetype_delete_powerport' %}
    </div>
<<<<<<< HEAD
	<div class="col-md-6">
        {% include 'dcim/inc/devicetype_component_table.html' with table=devicebay_table title='Device Bays' add_url='dcim:devicetype_add_devicebay' delete_url='dcim:devicetype_delete_devicebay' %}
        {% include 'dcim/inc/devicetype_component_table.html' with table=interface_table title='Interfaces' add_url='dcim:devicetype_add_interface' delete_url='dcim:devicetype_delete_interface' %}
        {% include 'dcim/inc/devicetype_component_table.html' with table=consoleserverport_table title='Console Server Ports' add_url='dcim:devicetype_add_consoleserverport' delete_url='dcim:devicetype_delete_consoleserverport' %}
        {% include 'dcim/inc/devicetype_component_table.html' with table=poweroutlet_table title='Power Outlets' add_url='dcim:devicetype_add_poweroutlet' delete_url='dcim:devicetype_delete_poweroutlet' %}
=======
  <div class="col-md-6">
        {% if devicetype.is_network_device %}
            {% include 'dcim/inc/devicetype_component_table.html' with table=interface_table title='Interfaces' add_url='dcim:devicetype_add_interface' delete_url='dcim:devicetype_delete_interface' %}
        {% endif %}
        {% if devicetype.is_console_server %}
            {% include 'dcim/inc/devicetype_component_table.html' with table=consoleserverport_table title='Console Server Ports' add_url='dcim:devicetype_add_consoleserverport' delete_url='dcim:devicetype_delete_consoleserverport' %}
        {% endif %}
        {% if devicetype.is_pdu %}
            {% include 'dcim/inc/devicetype_component_table.html' with table=poweroutlet_table title='Power Outlets' add_url='dcim:devicetype_add_poweroutlet' delete_url='dcim:devicetype_delete_poweroutlet' %}
        {% endif %}
>>>>>>> acccdc09
    </div>
</div>
{% endblock %}<|MERGE_RESOLUTION|>--- conflicted
+++ resolved
@@ -80,14 +80,10 @@
         {% include 'dcim/inc/devicetype_component_table.html' with table=consoleport_table title='Console Ports' add_url='dcim:devicetype_add_consoleport' delete_url='dcim:devicetype_delete_consoleport' %}
         {% include 'dcim/inc/devicetype_component_table.html' with table=powerport_table title='Power Ports' add_url='dcim:devicetype_add_powerport' delete_url='dcim:devicetype_delete_powerport' %}
     </div>
-<<<<<<< HEAD
-	<div class="col-md-6">
-        {% include 'dcim/inc/devicetype_component_table.html' with table=devicebay_table title='Device Bays' add_url='dcim:devicetype_add_devicebay' delete_url='dcim:devicetype_delete_devicebay' %}
-        {% include 'dcim/inc/devicetype_component_table.html' with table=interface_table title='Interfaces' add_url='dcim:devicetype_add_interface' delete_url='dcim:devicetype_delete_interface' %}
-        {% include 'dcim/inc/devicetype_component_table.html' with table=consoleserverport_table title='Console Server Ports' add_url='dcim:devicetype_add_consoleserverport' delete_url='dcim:devicetype_delete_consoleserverport' %}
-        {% include 'dcim/inc/devicetype_component_table.html' with table=poweroutlet_table title='Power Outlets' add_url='dcim:devicetype_add_poweroutlet' delete_url='dcim:devicetype_delete_poweroutlet' %}
-=======
-  <div class="col-md-6">
+    <div class="col-md-6">
+        {% if devicetype.is_network_device %}
+            {% include 'dcim/inc/devicetype_component_table.html' with table=devicebay_table title='Device Bays' add_url='dcim:devicetype_add_devicebay' delete_url='dcim:devicetype_delete_devicebay' %}
+        {% endif %}
         {% if devicetype.is_network_device %}
             {% include 'dcim/inc/devicetype_component_table.html' with table=interface_table title='Interfaces' add_url='dcim:devicetype_add_interface' delete_url='dcim:devicetype_delete_interface' %}
         {% endif %}
@@ -97,7 +93,6 @@
         {% if devicetype.is_pdu %}
             {% include 'dcim/inc/devicetype_component_table.html' with table=poweroutlet_table title='Power Outlets' add_url='dcim:devicetype_add_poweroutlet' delete_url='dcim:devicetype_delete_poweroutlet' %}
         {% endif %}
->>>>>>> acccdc09
     </div>
 </div>
 {% endblock %}