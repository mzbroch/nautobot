import base64

from Crypto.PublicKey import RSA
from django.http import HttpResponseBadRequest
from rest_framework.exceptions import ValidationError
from rest_framework.permissions import IsAuthenticated
from rest_framework.response import Response
from rest_framework.routers import APIRootView
from rest_framework.viewsets import ViewSet

from netbox.api.views import ModelViewSet
from secrets import filters
from secrets.exceptions import InvalidKey
from secrets.models import Secret, SecretRole, SessionKey, UserKey
<<<<<<< HEAD
=======
from utilities.api import ModelViewSet
from utilities.utils import get_subquery
>>>>>>> f55e966c
from . import serializers

ERR_USERKEY_MISSING = "No UserKey found for the current user."
ERR_USERKEY_INACTIVE = "UserKey has not been activated for decryption."
ERR_PRIVKEY_MISSING = "Private key was not provided."
ERR_PRIVKEY_INVALID = "Invalid private key."


class SecretsRootView(APIRootView):
    """
    Secrets API root view
    """
    def get_view_name(self):
        return 'Secrets'


#
# Secret Roles
#

class SecretRoleViewSet(ModelViewSet):
    queryset = SecretRole.objects.annotate(
        secret_count=get_subquery(Secret, 'role')
    )
    serializer_class = serializers.SecretRoleSerializer
    filterset_class = filters.SecretRoleFilterSet


#
# Secrets
#

class SecretViewSet(ModelViewSet):
    queryset = Secret.objects.prefetch_related('role', 'tags')
    serializer_class = serializers.SecretSerializer
    filterset_class = filters.SecretFilterSet

    master_key = None

    def get_serializer_context(self):

        # Make the master key available to the serializer for encrypting plaintext values
        context = super().get_serializer_context()
        context['master_key'] = self.master_key

        return context

    def initial(self, request, *args, **kwargs):

        super().initial(request, *args, **kwargs)

        if request.user.is_authenticated:

            # Read session key from HTTP cookie or header if it has been provided. The session key must be provided in
            # order to encrypt/decrypt secrets.
            if 'session_key' in request.COOKIES:
                session_key = base64.b64decode(request.COOKIES['session_key'])
            elif 'HTTP_X_SESSION_KEY' in request.META:
                session_key = base64.b64decode(request.META['HTTP_X_SESSION_KEY'])
            else:
                session_key = None

            # We can't encrypt secret plaintext without a session key.
            if self.action in ['create', 'update'] and session_key is None:
                raise ValidationError("A session key must be provided when creating or updating secrets.")

            # Attempt to retrieve the master key for encryption/decryption if a session key has been provided.
            if session_key is not None:
                try:
                    sk = SessionKey.objects.get(userkey__user=request.user)
                    self.master_key = sk.get_master_key(session_key)
                except (SessionKey.DoesNotExist, InvalidKey):
                    raise ValidationError("Invalid session key.")

    def retrieve(self, request, *args, **kwargs):

        secret = self.get_object()

        # Attempt to decrypt the secret if the master key is known
        if self.master_key is not None:
            secret.decrypt(self.master_key)

        serializer = self.get_serializer(secret)
        return Response(serializer.data)

    def list(self, request, *args, **kwargs):

        queryset = self.filter_queryset(self.get_queryset())

        page = self.paginate_queryset(queryset)
        if page is not None:

            # Attempt to decrypt all secrets if the master key is known
            if self.master_key is not None:
                secrets = []
                for secret in page:
                    secret.decrypt(self.master_key)
                    secrets.append(secret)
                serializer = self.get_serializer(secrets, many=True)
            else:
                serializer = self.get_serializer(page, many=True)

            return self.get_paginated_response(serializer.data)

        serializer = self.get_serializer(queryset, many=True)
        return Response(serializer.data)


class GetSessionKeyViewSet(ViewSet):
    """
    Retrieve a temporary session key to use for encrypting and decrypting secrets via the API. The user's private RSA
    key is POSTed with the name `private_key`. An example:

        curl -v -X POST -H "Authorization: Token <token>" -H "Accept: application/json; indent=4" \\
        --data-urlencode "private_key@<filename>" https://netbox/api/secrets/get-session-key/

    This request will yield a base64-encoded session key to be included in an `X-Session-Key` header in future requests:

        {
            "session_key": "+8t4SI6XikgVmB5+/urhozx9O5qCQANyOk1MNe6taRf="
        }

    This endpoint accepts one optional parameter: `preserve_key`. If True and a session key exists, the existing session
    key will be returned instead of a new one.
    """
    permission_classes = [IsAuthenticated]

    def create(self, request):

        # Read private key
        private_key = request.POST.get('private_key', None)
        if private_key is None:
            return HttpResponseBadRequest(ERR_PRIVKEY_MISSING)

        # Validate user key
        try:
            user_key = UserKey.objects.get(user=request.user)
        except UserKey.DoesNotExist:
            return HttpResponseBadRequest(ERR_USERKEY_MISSING)
        if not user_key.is_active():
            return HttpResponseBadRequest(ERR_USERKEY_INACTIVE)

        # Validate private key
        master_key = user_key.get_master_key(private_key)
        if master_key is None:
            return HttpResponseBadRequest(ERR_PRIVKEY_INVALID)

        try:
            current_session_key = SessionKey.objects.get(userkey__user_id=request.user.pk)
        except SessionKey.DoesNotExist:
            current_session_key = None

        if current_session_key and request.GET.get('preserve_key', False):

            # Retrieve the existing session key
            key = current_session_key.get_session_key(master_key)

        else:

            # Create a new SessionKey
            SessionKey.objects.filter(userkey__user=request.user).delete()
            sk = SessionKey(userkey=user_key)
            sk.save(master_key=master_key)
            key = sk.key

        # Encode the key using base64. (b64decode() returns a bytestring under Python 3.)
        encoded_key = base64.b64encode(key).decode()

        # Craft the response
        response = Response({
            'session_key': encoded_key,
        })

        # If token authentication is not in use, assign the session key as a cookie
        if request.auth is None:
            response.set_cookie('session_key', value=encoded_key)

        return response


class GenerateRSAKeyPairViewSet(ViewSet):
    """
    This endpoint can be used to generate a new RSA key pair. The keys are returned in PEM format.

        {
            "public_key": "<public key>",
            "private_key": "<private key>"
        }
    """
    permission_classes = [IsAuthenticated]

    def list(self, request):

        # Determine what size key to generate
        key_size = request.GET.get('key_size', 2048)
        if key_size not in range(2048, 4097, 256):
            key_size = 2048

        # Export RSA private and public keys in PEM format
        key = RSA.generate(key_size)
        private_key = key.exportKey('PEM')
        public_key = key.publickey().exportKey('PEM')

        return Response({
            'private_key': private_key,
            'public_key': public_key,
        })<|MERGE_RESOLUTION|>--- conflicted
+++ resolved
@@ -12,11 +12,7 @@
 from secrets import filters
 from secrets.exceptions import InvalidKey
 from secrets.models import Secret, SecretRole, SessionKey, UserKey
-<<<<<<< HEAD
-=======
-from utilities.api import ModelViewSet
 from utilities.utils import get_subquery
->>>>>>> f55e966c
 from . import serializers
 
 ERR_USERKEY_MISSING = "No UserKey found for the current user."
