import netaddr
from django.conf import settings
from django.contrib.contenttypes.fields import GenericForeignKey
from django.contrib.contenttypes.models import ContentType
from django.contrib.postgres.fields import ArrayField
from django.core.exceptions import ValidationError
from django.core.validators import MaxValueValidator, MinValueValidator
from django.db import models
from django.db.models import F
from django.urls import reverse
from taggit.managers import TaggableManager

from dcim.models import Device, Interface
from extras.models import ChangeLoggedModel, CustomFieldModel, ObjectChange, TaggedItem
from extras.utils import extras_features
from utilities.querysets import RestrictedQuerySet
from utilities.utils import array_to_string, serialize_object
from virtualization.models import VirtualMachine, VMInterface
from .choices import *
from .constants import *
from .fields import IPNetworkField, IPAddressField
from .managers import IPAddressManager
from .querysets import PrefixQuerySet
from .validators import DNSValidator


__all__ = (
    'Aggregate',
    'IPAddress',
    'Prefix',
    'RIR',
    'Role',
    'Service',
    'VLAN',
    'VLANGroup',
    'VRF',
)


@extras_features('custom_fields', 'custom_links', 'export_templates', 'webhooks')
class VRF(ChangeLoggedModel, CustomFieldModel):
    """
    A virtual routing and forwarding (VRF) table represents a discrete layer three forwarding domain (e.g. a routing
    table). Prefixes and IPAddresses can optionally be assigned to VRFs. (Prefixes and IPAddresses not assigned to a VRF
    are said to exist in the "global" table.)
    """
    name = models.CharField(
        max_length=50
    )
    rd = models.CharField(
        max_length=VRF_RD_MAX_LENGTH,
        unique=True,
        blank=True,
        null=True,
        verbose_name='Route distinguisher',
        help_text='Unique route distinguisher (as defined in RFC 4364)'
    )
    tenant = models.ForeignKey(
        to='tenancy.Tenant',
        on_delete=models.PROTECT,
        related_name='vrfs',
        blank=True,
        null=True
    )
    enforce_unique = models.BooleanField(
        default=True,
        verbose_name='Enforce unique space',
        help_text='Prevent duplicate prefixes/IP addresses within this VRF'
    )
    description = models.CharField(
        max_length=200,
        blank=True
    )
    tags = TaggableManager(through=TaggedItem)

    objects = RestrictedQuerySet.as_manager()

    csv_headers = ['name', 'rd', 'tenant', 'enforce_unique', 'description']
    clone_fields = [
        'tenant', 'enforce_unique', 'description',
    ]

    class Meta:
        ordering = ('name', 'rd', 'pk')  # (name, rd) may be non-unique
        verbose_name = 'VRF'
        verbose_name_plural = 'VRFs'

    def __str__(self):
        return self.display_name or super().__str__()

    def get_absolute_url(self):
        return reverse('ipam:vrf', args=[self.pk])

    def to_csv(self):
        return (
            self.name,
            self.rd,
            self.tenant.name if self.tenant else None,
            self.enforce_unique,
            self.description,
        )

    @property
    def display_name(self):
        if self.rd:
            return f'{self.name} ({self.rd})'
        return self.name


class RIR(ChangeLoggedModel):
    """
    A Regional Internet Registry (RIR) is responsible for the allocation of a large portion of the global IP address
    space. This can be an organization like ARIN or RIPE, or a governing standard such as RFC 1918.
    """
    name = models.CharField(
        max_length=50,
        unique=True
    )
    slug = models.SlugField(
        unique=True
    )
    is_private = models.BooleanField(
        default=False,
        verbose_name='Private',
        help_text='IP space managed by this RIR is considered private'
    )
    description = models.CharField(
        max_length=200,
        blank=True
    )

    objects = RestrictedQuerySet.as_manager()

    csv_headers = ['name', 'slug', 'is_private', 'description']

    class Meta:
        ordering = ['name']
        verbose_name = 'RIR'
        verbose_name_plural = 'RIRs'

    def __str__(self):
        return self.name

    def get_absolute_url(self):
        return "{}?rir={}".format(reverse('ipam:aggregate_list'), self.slug)

    def to_csv(self):
        return (
            self.name,
            self.slug,
            self.is_private,
            self.description,
        )


@extras_features('custom_fields', 'custom_links', 'export_templates', 'webhooks')
class Aggregate(ChangeLoggedModel, CustomFieldModel):
    """
    An aggregate exists at the root level of the IP address space hierarchy in NetBox. Aggregates are used to organize
    the hierarchy and track the overall utilization of available address space. Each Aggregate is assigned to a RIR.
    """
    prefix = IPNetworkField()
    rir = models.ForeignKey(
        to='ipam.RIR',
        on_delete=models.PROTECT,
        related_name='aggregates',
        verbose_name='RIR'
    )
    date_added = models.DateField(
        blank=True,
        null=True
    )
    description = models.CharField(
        max_length=200,
        blank=True
    )
    tags = TaggableManager(through=TaggedItem)

    objects = RestrictedQuerySet.as_manager()

    csv_headers = ['prefix', 'rir', 'date_added', 'description']
    clone_fields = [
        'rir', 'date_added', 'description',
    ]

    class Meta:
        ordering = ('prefix', 'pk')  # prefix may be non-unique

    def __str__(self):
        return str(self.prefix)

    def get_absolute_url(self):
        return reverse('ipam:aggregate', args=[self.pk])

    def clean(self):

        if self.prefix:

            # Clear host bits from prefix
            self.prefix = self.prefix.cidr

            # /0 masks are not acceptable
            if self.prefix.prefixlen == 0:
                raise ValidationError({
                    'prefix': "Cannot create aggregate with /0 mask."
                })

            # Ensure that the aggregate being added is not covered by an existing aggregate
            covering_aggregates = Aggregate.objects.filter(
                prefix__net_contains_or_equals=str(self.prefix)
            )
            if self.pk:
                covering_aggregates = covering_aggregates.exclude(pk=self.pk)
            if covering_aggregates:
                raise ValidationError({
                    'prefix': "Aggregates cannot overlap. {} is already covered by an existing aggregate ({}).".format(
                        self.prefix, covering_aggregates[0]
                    )
                })

            # Ensure that the aggregate being added does not cover an existing aggregate
            covered_aggregates = Aggregate.objects.filter(prefix__net_contained=str(self.prefix))
            if self.pk:
                covered_aggregates = covered_aggregates.exclude(pk=self.pk)
            if covered_aggregates:
                raise ValidationError({
                    'prefix': "Aggregates cannot overlap. {} covers an existing aggregate ({}).".format(
                        self.prefix, covered_aggregates[0]
                    )
                })

    def to_csv(self):
        return (
            self.prefix,
            self.rir.name,
            self.date_added,
            self.description,
        )

    @property
    def family(self):
        if self.prefix:
            return self.prefix.version
        return None

    def get_utilization(self):
        """
        Determine the prefix utilization of the aggregate and return it as a percentage.
        """
        queryset = Prefix.objects.filter(prefix__net_contained_or_equal=str(self.prefix))
        child_prefixes = netaddr.IPSet([p.prefix for p in queryset])
        return int(float(child_prefixes.size) / self.prefix.size * 100)


class Role(ChangeLoggedModel):
    """
    A Role represents the functional role of a Prefix or VLAN; for example, "Customer," "Infrastructure," or
    "Management."
    """
    name = models.CharField(
        max_length=50,
        unique=True
    )
    slug = models.SlugField(
        unique=True
    )
    weight = models.PositiveSmallIntegerField(
        default=1000
    )
    description = models.CharField(
        max_length=200,
        blank=True,
    )

    objects = RestrictedQuerySet.as_manager()

    csv_headers = ['name', 'slug', 'weight', 'description']

    class Meta:
        ordering = ['weight', 'name']

    def __str__(self):
        return self.name

    def to_csv(self):
        return (
            self.name,
            self.slug,
            self.weight,
            self.description,
        )


@extras_features('custom_fields', 'custom_links', 'export_templates', 'webhooks')
class Prefix(ChangeLoggedModel, CustomFieldModel):
    """
    A Prefix represents an IPv4 or IPv6 network, including mask length. Prefixes can optionally be assigned to Sites and
    VRFs. A Prefix must be assigned a status and may optionally be assigned a used-define Role. A Prefix can also be
    assigned to a VLAN where appropriate.
    """
    prefix = IPNetworkField(
        help_text='IPv4 or IPv6 network with mask'
    )
    site = models.ForeignKey(
        to='dcim.Site',
        on_delete=models.PROTECT,
        related_name='prefixes',
        blank=True,
        null=True
    )
    vrf = models.ForeignKey(
        to='ipam.VRF',
        on_delete=models.PROTECT,
        related_name='prefixes',
        blank=True,
        null=True,
        verbose_name='VRF'
    )
    tenant = models.ForeignKey(
        to='tenancy.Tenant',
        on_delete=models.PROTECT,
        related_name='prefixes',
        blank=True,
        null=True
    )
    vlan = models.ForeignKey(
        to='ipam.VLAN',
        on_delete=models.PROTECT,
        related_name='prefixes',
        blank=True,
        null=True,
        verbose_name='VLAN'
    )
    status = models.CharField(
        max_length=50,
        choices=PrefixStatusChoices,
        default=PrefixStatusChoices.STATUS_ACTIVE,
        verbose_name='Status',
        help_text='Operational status of this prefix'
    )
    role = models.ForeignKey(
        to='ipam.Role',
        on_delete=models.SET_NULL,
        related_name='prefixes',
        blank=True,
        null=True,
        help_text='The primary function of this prefix'
    )
    is_pool = models.BooleanField(
        verbose_name='Is a pool',
        default=False,
        help_text='All IP addresses within this prefix are considered usable'
    )
    description = models.CharField(
        max_length=200,
        blank=True
    )
    tags = TaggableManager(through=TaggedItem)

    objects = PrefixQuerySet.as_manager()

    csv_headers = [
        'prefix', 'vrf', 'tenant', 'site', 'vlan_group', 'vlan', 'status', 'role', 'is_pool', 'description',
    ]
    clone_fields = [
        'site', 'vrf', 'tenant', 'vlan', 'status', 'role', 'is_pool', 'description',
    ]

    STATUS_CLASS_MAP = {
        'container': 'default',
        'active': 'primary',
        'reserved': 'info',
        'deprecated': 'danger',
    }

    class Meta:
        ordering = (F('vrf').asc(nulls_first=True), 'prefix', 'pk')  # (vrf, prefix) may be non-unique
        verbose_name_plural = 'prefixes'

    def __str__(self):
        return str(self.prefix)

    def get_absolute_url(self):
        return reverse('ipam:prefix', args=[self.pk])

    def clean(self):

        if self.prefix:

            # /0 masks are not acceptable
            if self.prefix.prefixlen == 0:
                raise ValidationError({
                    'prefix': "Cannot create prefix with /0 mask."
                })

            # Disallow host masks
            if self.prefix.version == 4 and self.prefix.prefixlen == 32:
                raise ValidationError({
                    'prefix': "Cannot create host addresses (/32) as prefixes. Create an IPv4 address instead."
                })
            elif self.prefix.version == 6 and self.prefix.prefixlen == 128:
                raise ValidationError({
                    'prefix': "Cannot create host addresses (/128) as prefixes. Create an IPv6 address instead."
                })

            # Enforce unique IP space (if applicable)
            if (self.vrf is None and settings.ENFORCE_GLOBAL_UNIQUE) or (self.vrf and self.vrf.enforce_unique):
                duplicate_prefixes = self.get_duplicates()
                if duplicate_prefixes:
                    raise ValidationError({
                        'prefix': "Duplicate prefix found in {}: {}".format(
                            "VRF {}".format(self.vrf) if self.vrf else "global table",
                            duplicate_prefixes.first(),
                        )
                    })

    def save(self, *args, **kwargs):

        if isinstance(self.prefix, netaddr.IPNetwork):

            # Clear host bits from prefix
            self.prefix = self.prefix.cidr

        super().save(*args, **kwargs)

    def to_csv(self):
        return (
            self.prefix,
            self.vrf.name if self.vrf else None,
            self.tenant.name if self.tenant else None,
            self.site.name if self.site else None,
            self.vlan.group.name if self.vlan and self.vlan.group else None,
            self.vlan.vid if self.vlan else None,
            self.get_status_display(),
            self.role.name if self.role else None,
            self.is_pool,
            self.description,
        )

    @property
    def family(self):
        if self.prefix:
            return self.prefix.version
        return None

    def _set_prefix_length(self, value):
        """
        Expose the IPNetwork object's prefixlen attribute on the parent model so that it can be manipulated directly,
        e.g. for bulk editing.
        """
        if self.prefix is not None:
            self.prefix.prefixlen = value
    prefix_length = property(fset=_set_prefix_length)

    def get_status_class(self):
        return self.STATUS_CLASS_MAP.get(self.status)

    def get_duplicates(self):
        return Prefix.objects.filter(vrf=self.vrf, prefix=str(self.prefix)).exclude(pk=self.pk)

    def get_child_prefixes(self):
        """
        Return all Prefixes within this Prefix and VRF. If this Prefix is a container in the global table, return child
        Prefixes belonging to any VRF.
        """
        if self.vrf is None and self.status == PrefixStatusChoices.STATUS_CONTAINER:
            return Prefix.objects.filter(prefix__net_contained=str(self.prefix))
        else:
            return Prefix.objects.filter(prefix__net_contained=str(self.prefix), vrf=self.vrf)

    def get_child_ips(self):
        """
        Return all IPAddresses within this Prefix and VRF. If this Prefix is a container in the global table, return
        child IPAddresses belonging to any VRF.
        """
        if self.vrf is None and self.status == PrefixStatusChoices.STATUS_CONTAINER:
            return IPAddress.objects.filter(address__net_host_contained=str(self.prefix))
        else:
            return IPAddress.objects.filter(address__net_host_contained=str(self.prefix), vrf=self.vrf)

    def get_available_prefixes(self):
        """
        Return all available Prefixes within this prefix as an IPSet.
        """
        prefix = netaddr.IPSet(self.prefix)
        child_prefixes = netaddr.IPSet([child.prefix for child in self.get_child_prefixes()])
        available_prefixes = prefix - child_prefixes

        return available_prefixes

    def get_available_ips(self):
        """
        Return all available IPs within this prefix as an IPSet.
        """
        prefix = netaddr.IPSet(self.prefix)
        child_ips = netaddr.IPSet([ip.address.ip for ip in self.get_child_ips()])
        available_ips = prefix - child_ips

        # All IP addresses within a pool are considered usable
        if self.is_pool:
            return available_ips

        # All IP addresses within a point-to-point prefix (IPv4 /31 or IPv6 /127) are considered usable
        if (
            self.prefix.version == 4 and self.prefix.prefixlen == 31  # RFC 3021
        ) or (
            self.prefix.version == 6 and self.prefix.prefixlen == 127  # RFC 6164
        ):
            return available_ips

        # Omit first and last IP address from the available set
        available_ips -= netaddr.IPSet([
            netaddr.IPAddress(self.prefix.first),
            netaddr.IPAddress(self.prefix.last),
        ])

        return available_ips

    def get_first_available_prefix(self):
        """
        Return the first available child prefix within the prefix (or None).
        """
        available_prefixes = self.get_available_prefixes()
        if not available_prefixes:
            return None
        return available_prefixes.iter_cidrs()[0]

    def get_first_available_ip(self):
        """
        Return the first available IP within the prefix (or None).
        """
        available_ips = self.get_available_ips()
        if not available_ips:
            return None
        return '{}/{}'.format(next(available_ips.__iter__()), self.prefix.prefixlen)

    def get_utilization(self):
        """
        Determine the utilization of the prefix and return it as a percentage. For Prefixes with a status of
        "container", calculate utilization based on child prefixes. For all others, count child IP addresses.
        """
        if self.status == PrefixStatusChoices.STATUS_CONTAINER:
            queryset = Prefix.objects.filter(
                prefix__net_contained=str(self.prefix),
                vrf=self.vrf
            )
            child_prefixes = netaddr.IPSet([p.prefix for p in queryset])
            return int(float(child_prefixes.size) / self.prefix.size * 100)
        else:
            # Compile an IPSet to avoid counting duplicate IPs
            child_count = netaddr.IPSet([ip.address.ip for ip in self.get_child_ips()]).size
            prefix_size = self.prefix.size
            if self.prefix.version == 4 and self.prefix.prefixlen < 31 and not self.is_pool:
                prefix_size -= 2
            return int(float(child_count) / prefix_size * 100)


@extras_features('custom_fields', 'custom_links', 'export_templates', 'webhooks')
class IPAddress(ChangeLoggedModel, CustomFieldModel):
    """
    An IPAddress represents an individual IPv4 or IPv6 address and its mask. The mask length should match what is
    configured in the real world. (Typically, only loopback interfaces are configured with /32 or /128 masks.) Like
    Prefixes, IPAddresses can optionally be assigned to a VRF. An IPAddress can optionally be assigned to an Interface.
    Interfaces can have zero or more IPAddresses assigned to them.

    An IPAddress can also optionally point to a NAT inside IP, designating itself as a NAT outside IP. This is useful,
    for example, when mapping public addresses to private addresses. When an Interface has been assigned an IPAddress
    which has a NAT outside IP, that Interface's Device can use either the inside or outside IP as its primary IP.
    """
    address = IPAddressField(
        help_text='IPv4 or IPv6 address (with mask)'
    )
    vrf = models.ForeignKey(
        to='ipam.VRF',
        on_delete=models.PROTECT,
        related_name='ip_addresses',
        blank=True,
        null=True,
        verbose_name='VRF'
    )
    tenant = models.ForeignKey(
        to='tenancy.Tenant',
        on_delete=models.PROTECT,
        related_name='ip_addresses',
        blank=True,
        null=True
    )
    status = models.CharField(
        max_length=50,
        choices=IPAddressStatusChoices,
        default=IPAddressStatusChoices.STATUS_ACTIVE,
        help_text='The operational status of this IP'
    )
    role = models.CharField(
        max_length=50,
        choices=IPAddressRoleChoices,
        blank=True,
        help_text='The functional role of this IP'
    )
    assigned_object_type = models.ForeignKey(
        to=ContentType,
        limit_choices_to=IPADDRESS_ASSIGNMENT_MODELS,
        on_delete=models.PROTECT,
        related_name='+',
        blank=True,
        null=True
    )
    assigned_object_id = models.PositiveIntegerField(
        blank=True,
        null=True
    )
    assigned_object = GenericForeignKey(
        ct_field='assigned_object_type',
        fk_field='assigned_object_id'
    )
    nat_inside = models.OneToOneField(
        to='self',
        on_delete=models.SET_NULL,
        related_name='nat_outside',
        blank=True,
        null=True,
        verbose_name='NAT (Inside)',
        help_text='The IP for which this address is the "outside" IP'
    )
    dns_name = models.CharField(
        max_length=255,
        blank=True,
        validators=[DNSValidator],
        verbose_name='DNS Name',
        help_text='Hostname or FQDN (not case-sensitive)'
    )
    description = models.CharField(
        max_length=200,
        blank=True
    )
    tags = TaggableManager(through=TaggedItem)

    objects = IPAddressManager()

    csv_headers = [
        'address', 'vrf', 'tenant', 'status', 'role', 'assigned_object_type', 'assigned_object_id', 'is_primary',
        'dns_name', 'description',
    ]
    clone_fields = [
        'vrf', 'tenant', 'status', 'role', 'description',
    ]

    STATUS_CLASS_MAP = {
        'active': 'primary',
        'reserved': 'info',
        'deprecated': 'danger',
        'dhcp': 'success',
        'slaac': 'success',
    }

    ROLE_CLASS_MAP = {
        'loopback': 'default',
        'secondary': 'primary',
        'anycast': 'warning',
        'vip': 'success',
        'vrrp': 'success',
        'hsrp': 'success',
        'glbp': 'success',
        'carp': 'success',
    }

    class Meta:
        ordering = ('address', 'pk')  # address may be non-unique
        verbose_name = 'IP address'
        verbose_name_plural = 'IP addresses'

    def __str__(self):
        return str(self.address)

    def get_absolute_url(self):
        return reverse('ipam:ipaddress', args=[self.pk])

    def get_duplicates(self):
        return IPAddress.objects.filter(
            vrf=self.vrf,
            address__net_host=str(self.address.ip)
        ).exclude(pk=self.pk)

    def clean(self):

        if self.address:

            # /0 masks are not acceptable
            if self.address.prefixlen == 0:
                raise ValidationError({
                    'address': "Cannot create IP address with /0 mask."
                })

            # Enforce unique IP space (if applicable)
            if self.role not in IPADDRESS_ROLES_NONUNIQUE and ((
                self.vrf is None and settings.ENFORCE_GLOBAL_UNIQUE
            ) or (
                self.vrf and self.vrf.enforce_unique
            )):
                duplicate_ips = self.get_duplicates()
                if duplicate_ips:
                    raise ValidationError({
                        'address': "Duplicate IP address found in {}: {}".format(
                            "VRF {}".format(self.vrf) if self.vrf else "global table",
                            duplicate_ips.first(),
                        )
                    })

        # Check for primary IP assignment that doesn't match the assigned device/VM
        if self.pk:
            device = Device.objects.filter(Q(primary_ip4=self) | Q(primary_ip6=self)).first()
            if device:
                if getattr(self.assigned_object, 'device', None) != device:
                    raise ValidationError({
                        'interface': f"IP address is primary for device {device} but not assigned to it!"
                    })
            vm = VirtualMachine.objects.filter(Q(primary_ip4=self) | Q(primary_ip6=self)).first()
            if vm:
<<<<<<< HEAD
                if self.assigned_object is None:
                    raise ValidationError({
                        'vminterface': f"IP address is primary for virtual machine {vm} but not assigned to an "
                                       f"interface"
                    })
                elif self.assigned_object.virtual_machine != vm:
=======
                if getattr(self.assigned_object, 'virtual_machine', None) != vm:
>>>>>>> d30874e0
                    raise ValidationError({
                        'vminterface': f"IP address is primary for virtual machine {vm} but not assigned to it!"
                    })

        # Validate IP status selection
        if self.status == IPAddressStatusChoices.STATUS_SLAAC and self.family != 6:
            raise ValidationError({
                'status': "Only IPv6 addresses can be assigned SLAAC status"
            })

    def save(self, *args, **kwargs):

        # Force dns_name to lowercase
        self.dns_name = self.dns_name.lower()

        super().save(*args, **kwargs)

    def to_objectchange(self, action):
        # Annotate the assigned object, if any
        return ObjectChange(
            changed_object=self,
            object_repr=str(self),
            action=action,
            related_object=self.assigned_object,
            object_data=serialize_object(self)
        )

    def to_csv(self):

        # Determine if this IP is primary for a Device
        is_primary = False
        if self.address.version == 4 and getattr(self, 'primary_ip4_for', False):
            is_primary = True
        elif self.address.version == 6 and getattr(self, 'primary_ip6_for', False):
            is_primary = True

        obj_type = None
        if self.assigned_object_type:
            obj_type = f'{self.assigned_object_type.app_label}.{self.assigned_object_type.model}'

        return (
            self.address,
            self.vrf.name if self.vrf else None,
            self.tenant.name if self.tenant else None,
            self.get_status_display(),
            self.get_role_display(),
            obj_type,
            self.assigned_object_id,
            is_primary,
            self.dns_name,
            self.description,
        )

    @property
    def family(self):
        if self.address:
            return self.address.version
        return None

    def _set_mask_length(self, value):
        """
        Expose the IPNetwork object's prefixlen attribute on the parent model so that it can be manipulated directly,
        e.g. for bulk editing.
        """
        if self.address is not None:
            self.address.prefixlen = value
    mask_length = property(fset=_set_mask_length)

    def get_status_class(self):
        return self.STATUS_CLASS_MAP.get(self.status)

    def get_role_class(self):
        return self.ROLE_CLASS_MAP[self.role]


class VLANGroup(ChangeLoggedModel):
    """
    A VLAN group is an arbitrary collection of VLANs within which VLAN IDs and names must be unique.
    """
    name = models.CharField(
        max_length=50
    )
    slug = models.SlugField()
    site = models.ForeignKey(
        to='dcim.Site',
        on_delete=models.PROTECT,
        related_name='vlan_groups',
        blank=True,
        null=True
    )
    description = models.CharField(
        max_length=200,
        blank=True
    )

    objects = RestrictedQuerySet.as_manager()

    csv_headers = ['name', 'slug', 'site', 'description']

    class Meta:
        ordering = ('site', 'name', 'pk')  # (site, name) may be non-unique
        unique_together = [
            ['site', 'name'],
            ['site', 'slug'],
        ]
        verbose_name = 'VLAN group'
        verbose_name_plural = 'VLAN groups'

    def __str__(self):
        return self.name

    def get_absolute_url(self):
        return reverse('ipam:vlangroup_vlans', args=[self.pk])

    def to_csv(self):
        return (
            self.name,
            self.slug,
            self.site.name if self.site else None,
            self.description,
        )

    def get_next_available_vid(self):
        """
        Return the first available VLAN ID (1-4094) in the group.
        """
        vlan_ids = VLAN.objects.filter(group=self).values_list('vid', flat=True)
        for i in range(1, 4095):
            if i not in vlan_ids:
                return i
        return None


@extras_features('custom_fields', 'custom_links', 'export_templates', 'webhooks')
class VLAN(ChangeLoggedModel, CustomFieldModel):
    """
    A VLAN is a distinct layer two forwarding domain identified by a 12-bit integer (1-4094). Each VLAN must be assigned
    to a Site, however VLAN IDs need not be unique within a Site. A VLAN may optionally be assigned to a VLANGroup,
    within which all VLAN IDs and names but be unique.

    Like Prefixes, each VLAN is assigned an operational status and optionally a user-defined Role. A VLAN can have zero
    or more Prefixes assigned to it.
    """
    site = models.ForeignKey(
        to='dcim.Site',
        on_delete=models.PROTECT,
        related_name='vlans',
        blank=True,
        null=True
    )
    group = models.ForeignKey(
        to='ipam.VLANGroup',
        on_delete=models.PROTECT,
        related_name='vlans',
        blank=True,
        null=True
    )
    vid = models.PositiveSmallIntegerField(
        verbose_name='ID',
        validators=[MinValueValidator(1), MaxValueValidator(4094)]
    )
    name = models.CharField(
        max_length=64
    )
    tenant = models.ForeignKey(
        to='tenancy.Tenant',
        on_delete=models.PROTECT,
        related_name='vlans',
        blank=True,
        null=True
    )
    status = models.CharField(
        max_length=50,
        choices=VLANStatusChoices,
        default=VLANStatusChoices.STATUS_ACTIVE
    )
    role = models.ForeignKey(
        to='ipam.Role',
        on_delete=models.SET_NULL,
        related_name='vlans',
        blank=True,
        null=True
    )
    description = models.CharField(
        max_length=200,
        blank=True
    )
    tags = TaggableManager(through=TaggedItem)

    objects = RestrictedQuerySet.as_manager()

    csv_headers = ['site', 'group', 'vid', 'name', 'tenant', 'status', 'role', 'description']
    clone_fields = [
        'site', 'group', 'tenant', 'status', 'role', 'description',
    ]

    STATUS_CLASS_MAP = {
        'active': 'primary',
        'reserved': 'info',
        'deprecated': 'danger',
    }

    class Meta:
        ordering = ('site', 'group', 'vid', 'pk')  # (site, group, vid) may be non-unique
        unique_together = [
            ['group', 'vid'],
            ['group', 'name'],
        ]
        verbose_name = 'VLAN'
        verbose_name_plural = 'VLANs'

    def __str__(self):
        return self.display_name or super().__str__()

    def get_absolute_url(self):
        return reverse('ipam:vlan', args=[self.pk])

    def clean(self):

        # Validate VLAN group
        if self.group and self.group.site != self.site:
            raise ValidationError({
                'group': "VLAN group must belong to the assigned site ({}).".format(self.site)
            })

    def to_csv(self):
        return (
            self.site.name if self.site else None,
            self.group.name if self.group else None,
            self.vid,
            self.name,
            self.tenant.name if self.tenant else None,
            self.get_status_display(),
            self.role.name if self.role else None,
            self.description,
        )

    @property
    def display_name(self):
        return f'{self.name} ({self.vid})'

    def get_status_class(self):
        return self.STATUS_CLASS_MAP[self.status]

    def get_interfaces(self):
        # Return all device interfaces assigned to this VLAN
        return Interface.objects.filter(
            Q(untagged_vlan_id=self.pk) |
            Q(tagged_vlans=self.pk)
        ).distinct()

    def get_vminterfaces(self):
        # Return all VM interfaces assigned to this VLAN
        return VMInterface.objects.filter(
            Q(untagged_vlan_id=self.pk) |
            Q(tagged_vlans=self.pk)
        ).distinct()


@extras_features('custom_fields', 'custom_links', 'export_templates', 'webhooks')
class Service(ChangeLoggedModel, CustomFieldModel):
    """
    A Service represents a layer-four service (e.g. HTTP or SSH) running on a Device or VirtualMachine. A Service may
    optionally be tied to one or more specific IPAddresses belonging to its parent.
    """
    device = models.ForeignKey(
        to='dcim.Device',
        on_delete=models.CASCADE,
        related_name='services',
        verbose_name='device',
        null=True,
        blank=True
    )
    virtual_machine = models.ForeignKey(
        to='virtualization.VirtualMachine',
        on_delete=models.CASCADE,
        related_name='services',
        null=True,
        blank=True
    )
    name = models.CharField(
        max_length=30
    )
    protocol = models.CharField(
        max_length=50,
        choices=ServiceProtocolChoices
    )
    ports = ArrayField(
        base_field=models.PositiveIntegerField(
            validators=[
                MinValueValidator(SERVICE_PORT_MIN),
                MaxValueValidator(SERVICE_PORT_MAX)
            ]
        ),
        verbose_name='Port numbers'
    )
    ipaddresses = models.ManyToManyField(
        to='ipam.IPAddress',
        related_name='services',
        blank=True,
        verbose_name='IP addresses'
    )
    description = models.CharField(
        max_length=200,
        blank=True
    )
    tags = TaggableManager(through=TaggedItem)

    objects = RestrictedQuerySet.as_manager()

    csv_headers = ['device', 'virtual_machine', 'name', 'protocol', 'ports', 'description']

    class Meta:
        ordering = ('protocol', 'ports', 'pk')  # (protocol, port) may be non-unique

    def __str__(self):
        return f'{self.name} ({self.get_protocol_display()}/{self.port_list})'

    def get_absolute_url(self):
        return reverse('ipam:service', args=[self.pk])

    @property
    def parent(self):
        return self.device or self.virtual_machine

    def clean(self):

        # A Service must belong to a Device *or* to a VirtualMachine
        if self.device and self.virtual_machine:
            raise ValidationError("A service cannot be associated with both a device and a virtual machine.")
        if not self.device and not self.virtual_machine:
            raise ValidationError("A service must be associated with either a device or a virtual machine.")

    def to_csv(self):
        return (
            self.device.name if self.device else None,
            self.virtual_machine.name if self.virtual_machine else None,
            self.name,
            self.get_protocol_display(),
            self.ports,
            self.description,
        )

    @property
    def port_list(self):
        return array_to_string(self.ports)<|MERGE_RESOLUTION|>--- conflicted
+++ resolved
@@ -716,16 +716,7 @@
                     })
             vm = VirtualMachine.objects.filter(Q(primary_ip4=self) | Q(primary_ip6=self)).first()
             if vm:
-<<<<<<< HEAD
-                if self.assigned_object is None:
-                    raise ValidationError({
-                        'vminterface': f"IP address is primary for virtual machine {vm} but not assigned to an "
-                                       f"interface"
-                    })
-                elif self.assigned_object.virtual_machine != vm:
-=======
                 if getattr(self.assigned_object, 'virtual_machine', None) != vm:
->>>>>>> d30874e0
                     raise ValidationError({
                         'vminterface': f"IP address is primary for virtual machine {vm} but not assigned to it!"
                     })
