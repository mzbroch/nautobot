from collections import OrderedDict

from django import forms
from django.contrib.auth.models import User
from django.contrib.contenttypes.models import ContentType
from django.core.exceptions import ObjectDoesNotExist
from taggit.forms import TagField

from dcim.models import DeviceRole, Platform, Region, Site
from tenancy.models import Tenant, TenantGroup
from utilities.forms import (
    add_blank_choice, APISelectMultiple, BootstrapMixin, BulkEditForm, BulkEditNullBooleanSelect, ColorSelect,
    CommentField, ContentTypeSelect, DatePicker, DateTimePicker, FilterChoiceField, LaxURLField, JSONField,
    SlugField, StaticSelect2, BOOLEAN_WITH_BLANK_CHOICES,
)
from .choices import *
from .models import ConfigContext, CustomField, CustomFieldValue, ImageAttachment, ObjectChange, Tag


#
# Custom fields
#

def get_custom_fields_for_model(content_type, filterable_only=False, bulk_edit=False):
    """
    Retrieve all CustomFields applicable to the given ContentType
    """
    field_dict = OrderedDict()
    custom_fields = CustomField.objects.filter(obj_type=content_type)
    if filterable_only:
        custom_fields = custom_fields.exclude(filter_logic=CustomFieldFilterLogicChoices.FILTER_DISABLED)

    for cf in custom_fields:
        field_name = 'cf_{}'.format(str(cf.name))
        initial = cf.default if not bulk_edit else None

        # Integer
        if cf.type == CustomFieldTypeChoices.TYPE_INTEGER:
            field = forms.IntegerField(required=cf.required, initial=initial)

        # Boolean
        elif cf.type == CustomFieldTypeChoices.TYPE_BOOLEAN:
            choices = (
                (None, '---------'),
                (1, 'True'),
                (0, 'False'),
            )
            if initial is not None and initial.lower() in ['true', 'yes', '1']:
                initial = 1
            elif initial is not None and initial.lower() in ['false', 'no', '0']:
                initial = 0
            else:
                initial = None
            field = forms.NullBooleanField(
                required=cf.required, initial=initial, widget=StaticSelect2(choices=choices)
            )

        # Date
<<<<<<< HEAD
        elif cf.type == CustomFieldTypeChoices.TYPE_DATE:
            field = forms.DateField(required=cf.required, initial=initial, help_text="Date format: YYYY-MM-DD")
=======
        elif cf.type == CF_TYPE_DATE:
            field = forms.DateField(required=cf.required, initial=initial, widget=DatePicker())
>>>>>>> c2dc243c

        # Select
        elif cf.type == CustomFieldTypeChoices.TYPE_SELECT:
            choices = [(cfc.pk, cfc) for cfc in cf.choices.all()]
            if not cf.required or bulk_edit or filterable_only:
                choices = [(None, '---------')] + choices
            # Check for a default choice
            default_choice = None
            if initial:
                try:
                    default_choice = cf.choices.get(value=initial).pk
                except ObjectDoesNotExist:
                    pass
            field = forms.TypedChoiceField(
                choices=choices, coerce=int, required=cf.required, initial=default_choice, widget=StaticSelect2()
            )

        # URL
        elif cf.type == CustomFieldTypeChoices.TYPE_URL:
            field = LaxURLField(required=cf.required, initial=initial)

        # Text
        else:
            field = forms.CharField(max_length=255, required=cf.required, initial=initial)

        field.model = cf
        field.label = cf.label if cf.label else cf.name.replace('_', ' ').capitalize()
        if cf.description:
            field.help_text = cf.description

        field_dict[field_name] = field

    return field_dict


class CustomFieldForm(forms.ModelForm):

    def __init__(self, *args, **kwargs):

        self.custom_fields = []
        self.obj_type = ContentType.objects.get_for_model(self._meta.model)

        super().__init__(*args, **kwargs)

        # Add all applicable CustomFields to the form
        custom_fields = []
        for name, field in get_custom_fields_for_model(self.obj_type).items():
            self.fields[name] = field
            custom_fields.append(name)
        self.custom_fields = custom_fields

        # If editing an existing object, initialize values for all custom fields
        if self.instance.pk:
            existing_values = CustomFieldValue.objects.filter(
                obj_type=self.obj_type,
                obj_id=self.instance.pk
            ).prefetch_related('field')
            for cfv in existing_values:
                self.initial['cf_{}'.format(str(cfv.field.name))] = cfv.serialized_value

    def _save_custom_fields(self):

        for field_name in self.custom_fields:
            try:
                cfv = CustomFieldValue.objects.prefetch_related('field').get(
                    field=self.fields[field_name].model,
                    obj_type=self.obj_type,
                    obj_id=self.instance.pk
                )
            except CustomFieldValue.DoesNotExist:
                # Skip this field if none exists already and its value is empty
                if self.cleaned_data[field_name] in [None, '']:
                    continue
                cfv = CustomFieldValue(
                    field=self.fields[field_name].model,
                    obj_type=self.obj_type,
                    obj_id=self.instance.pk
                )
            cfv.value = self.cleaned_data[field_name]
            cfv.save()

    def save(self, commit=True):
        obj = super().save(commit)

        # Handle custom fields the same way we do M2M fields
        if commit:
            self._save_custom_fields()
        else:
            self.save_custom_fields = self._save_custom_fields

        return obj


class CustomFieldBulkEditForm(BulkEditForm):

    def __init__(self, *args, **kwargs):
        super().__init__(*args, **kwargs)

        self.custom_fields = []
        self.obj_type = ContentType.objects.get_for_model(self.model)

        # Add all applicable CustomFields to the form
        custom_fields = get_custom_fields_for_model(self.obj_type, bulk_edit=True).items()
        for name, field in custom_fields:
            # Annotate non-required custom fields as nullable
            if not field.required:
                self.nullable_fields.append(name)
            field.required = False
            self.fields[name] = field
            # Annotate this as a custom field
            self.custom_fields.append(name)


class CustomFieldFilterForm(forms.Form):

    def __init__(self, *args, **kwargs):

        self.obj_type = ContentType.objects.get_for_model(self.model)

        super().__init__(*args, **kwargs)

        # Add all applicable CustomFields to the form
        custom_fields = get_custom_fields_for_model(self.obj_type, filterable_only=True).items()
        for name, field in custom_fields:
            field.required = False
            self.fields[name] = field


#
# Tags
#

class TagForm(BootstrapMixin, forms.ModelForm):
    slug = SlugField()
    comments = CommentField()

    class Meta:
        model = Tag
        fields = [
            'name', 'slug', 'color', 'comments'
        ]


class AddRemoveTagsForm(forms.Form):

    def __init__(self, *args, **kwargs):
        super().__init__(*args, **kwargs)

        # Add add/remove tags fields
        self.fields['add_tags'] = TagField(required=False)
        self.fields['remove_tags'] = TagField(required=False)


class TagFilterForm(BootstrapMixin, forms.Form):
    model = Tag
    q = forms.CharField(
        required=False,
        label='Search'
    )


class TagBulkEditForm(BootstrapMixin, BulkEditForm):
    pk = forms.ModelMultipleChoiceField(
        queryset=Tag.objects.all(),
        widget=forms.MultipleHiddenInput
    )
    color = forms.CharField(
        max_length=6,
        required=False,
        widget=ColorSelect()
    )

    class Meta:
        nullable_fields = []


#
# Config contexts
#

class ConfigContextForm(BootstrapMixin, forms.ModelForm):
    tags = forms.ModelMultipleChoiceField(
        queryset=Tag.objects.all(),
        to_field_name='slug',
        required=False,
        widget=APISelectMultiple(
            api_url="/api/extras/tags/"
        )
    )
    data = JSONField(
        label=''
    )

    class Meta:
        model = ConfigContext
        fields = [
            'name', 'weight', 'description', 'is_active', 'regions', 'sites', 'roles', 'platforms', 'tenant_groups',
            'tenants', 'tags', 'data',
        ]
        widgets = {
            'regions': APISelectMultiple(
                api_url="/api/dcim/regions/"
            ),
            'sites': APISelectMultiple(
                api_url="/api/dcim/sites/"
            ),
            'roles': APISelectMultiple(
                api_url="/api/dcim/device-roles/"
            ),
            'platforms': APISelectMultiple(
                api_url="/api/dcim/platforms/"
            ),
            'tenant_groups': APISelectMultiple(
                api_url="/api/tenancy/tenant-groups/"
            ),
            'tenants': APISelectMultiple(
                api_url="/api/tenancy/tenants/"
            ),
        }


class ConfigContextBulkEditForm(BootstrapMixin, BulkEditForm):
    pk = forms.ModelMultipleChoiceField(
        queryset=ConfigContext.objects.all(),
        widget=forms.MultipleHiddenInput
    )
    weight = forms.IntegerField(
        required=False,
        min_value=0
    )
    is_active = forms.NullBooleanField(
        required=False,
        widget=BulkEditNullBooleanSelect()
    )
    description = forms.CharField(
        required=False,
        max_length=100
    )

    class Meta:
        nullable_fields = [
            'description',
        ]


class ConfigContextFilterForm(BootstrapMixin, forms.Form):
    q = forms.CharField(
        required=False,
        label='Search'
    )
    region = FilterChoiceField(
        queryset=Region.objects.all(),
        to_field_name='slug',
        widget=APISelectMultiple(
            api_url="/api/dcim/regions/",
            value_field="slug",
        )
    )
    site = FilterChoiceField(
        queryset=Site.objects.all(),
        to_field_name='slug',
        widget=APISelectMultiple(
            api_url="/api/dcim/sites/",
            value_field="slug",
        )
    )
    role = FilterChoiceField(
        queryset=DeviceRole.objects.all(),
        to_field_name='slug',
        widget=APISelectMultiple(
            api_url="/api/dcim/device-roles/",
            value_field="slug",
        )
    )
    platform = FilterChoiceField(
        queryset=Platform.objects.all(),
        to_field_name='slug',
        widget=APISelectMultiple(
            api_url="/api/dcim/platforms/",
            value_field="slug",
        )
    )
    tenant_group = FilterChoiceField(
        queryset=TenantGroup.objects.all(),
        to_field_name='slug',
        widget=APISelectMultiple(
            api_url="/api/tenancy/tenant-groups/",
            value_field="slug",
        )
    )
    tenant = FilterChoiceField(
        queryset=Tenant.objects.all(),
        to_field_name='slug',
        widget=APISelectMultiple(
            api_url="/api/tenancy/tenants/",
            value_field="slug",
        )
    )
    tag = FilterChoiceField(
        queryset=Tag.objects.all(),
        to_field_name='slug',
        widget=APISelectMultiple(
            api_url="/api/extras/tags/",
            value_field="slug",
        )
    )


#
# Filter form for local config context data
#

class LocalConfigContextFilterForm(forms.Form):
    local_context_data = forms.NullBooleanField(
        required=False,
        label='Has local config context data',
        widget=StaticSelect2(
            choices=BOOLEAN_WITH_BLANK_CHOICES
        )
    )


#
# Image attachments
#

class ImageAttachmentForm(BootstrapMixin, forms.ModelForm):

    class Meta:
        model = ImageAttachment
        fields = [
            'name', 'image',
        ]


#
# Change logging
#

class ObjectChangeFilterForm(BootstrapMixin, forms.Form):
    model = ObjectChange
    q = forms.CharField(
        required=False,
        label='Search'
    )
    time_after = forms.DateTimeField(
        label='After',
        required=False,
        widget=DateTimePicker()
    )
    time_before = forms.DateTimeField(
        label='Before',
        required=False,
        widget=DateTimePicker()
    )
    action = forms.ChoiceField(
        choices=add_blank_choice(ObjectChangeActionChoices),
        required=False
    )
    user = forms.ModelChoiceField(
        queryset=User.objects.order_by('username'),
        required=False
    )
    changed_object_type = forms.ModelChoiceField(
        queryset=ContentType.objects.order_by('model'),
        required=False,
        widget=ContentTypeSelect(),
        label='Object Type'
    )


#
# Scripts
#

class ScriptForm(BootstrapMixin, forms.Form):
    _commit = forms.BooleanField(
        required=False,
        initial=True,
        label="Commit changes",
        help_text="Commit changes to the database (uncheck for a dry-run)"
    )

    def __init__(self, vars, *args, commit_default=True, **kwargs):

        super().__init__(*args, **kwargs)

        # Dynamically populate fields for variables
        for name, var in vars.items():
            self.fields[name] = var.as_field()

        # Toggle default commit behavior based on Meta option
        if not commit_default:
            self.fields['_commit'].initial = False

        # Move _commit to the end of the form
        self.fields.move_to_end('_commit', True)

    @property
    def requires_input(self):
        """
        A boolean indicating whether the form requires user input (ignore the _commit field).
        """
        return bool(len(self.fields) > 1)<|MERGE_RESOLUTION|>--- conflicted
+++ resolved
@@ -56,13 +56,8 @@
             )
 
         # Date
-<<<<<<< HEAD
         elif cf.type == CustomFieldTypeChoices.TYPE_DATE:
-            field = forms.DateField(required=cf.required, initial=initial, help_text="Date format: YYYY-MM-DD")
-=======
-        elif cf.type == CF_TYPE_DATE:
             field = forms.DateField(required=cf.required, initial=initial, widget=DatePicker())
->>>>>>> c2dc243c
 
         # Select
         elif cf.type == CustomFieldTypeChoices.TYPE_SELECT:
