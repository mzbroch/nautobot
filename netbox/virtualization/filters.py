import django_filters
from django.core.exceptions import ObjectDoesNotExist
from django.db.models import Q
from netaddr import EUI
from netaddr.core import AddrFormatError

from dcim.models import DeviceRole, Interface, Platform, Region, Site
from extras.filters import CustomFieldFilterSet
<<<<<<< HEAD
from tenancy.filters import TenancyFilterSet
from utilities.filters import NameSlugSearchFilterSet, NumericInFilter, TagFilter
=======
from tenancy.models import Tenant
from utilities.filters import NameSlugSearchFilterSet, NumericInFilter, TagFilter, TreeNodeMultipleChoiceFilter
>>>>>>> 0c142f20
from .constants import VM_STATUS_CHOICES
from .models import Cluster, ClusterGroup, ClusterType, VirtualMachine


class ClusterTypeFilter(NameSlugSearchFilterSet):

    class Meta:
        model = ClusterType
        fields = ['name', 'slug']


class ClusterGroupFilter(NameSlugSearchFilterSet):

    class Meta:
        model = ClusterGroup
        fields = ['name', 'slug']


class ClusterFilter(CustomFieldFilterSet):
    id__in = NumericInFilter(
        field_name='id',
        lookup_expr='in'
    )
    q = django_filters.CharFilter(
        method='search',
        label='Search',
    )
    group_id = django_filters.ModelMultipleChoiceFilter(
        queryset=ClusterGroup.objects.all(),
        label='Parent group (ID)',
    )
    group = django_filters.ModelMultipleChoiceFilter(
        field_name='group__slug',
        queryset=ClusterGroup.objects.all(),
        to_field_name='slug',
        label='Parent group (slug)',
    )
    type_id = django_filters.ModelMultipleChoiceFilter(
        queryset=ClusterType.objects.all(),
        label='Cluster type (ID)',
    )
    type = django_filters.ModelMultipleChoiceFilter(
        field_name='type__slug',
        queryset=ClusterType.objects.all(),
        to_field_name='slug',
        label='Cluster type (slug)',
    )
    site_id = django_filters.ModelMultipleChoiceFilter(
        queryset=Site.objects.all(),
        label='Site (ID)',
    )
    site = django_filters.ModelMultipleChoiceFilter(
        field_name='site__slug',
        queryset=Site.objects.all(),
        to_field_name='slug',
        label='Site (slug)',
    )
    tag = TagFilter()

    class Meta:
        model = Cluster
        fields = ['name']

    def search(self, queryset, name, value):
        if not value.strip():
            return queryset
        return queryset.filter(
            Q(name__icontains=value) |
            Q(comments__icontains=value)
        )


class VirtualMachineFilter(TenancyFilterSet, CustomFieldFilterSet):
    id__in = NumericInFilter(
        field_name='id',
        lookup_expr='in'
    )
    q = django_filters.CharFilter(
        method='search',
        label='Search',
    )
    status = django_filters.MultipleChoiceFilter(
        choices=VM_STATUS_CHOICES,
        null_value=None
    )
    cluster_group_id = django_filters.ModelMultipleChoiceFilter(
        field_name='cluster__group',
        queryset=ClusterGroup.objects.all(),
        label='Cluster group (ID)',
    )
    cluster_group = django_filters.ModelMultipleChoiceFilter(
        field_name='cluster__group__slug',
        queryset=ClusterGroup.objects.all(),
        to_field_name='slug',
        label='Cluster group (slug)',
    )
    cluster_type_id = django_filters.ModelMultipleChoiceFilter(
        field_name='cluster__type',
        queryset=ClusterType.objects.all(),
        label='Cluster type (ID)',
    )
    cluster_type = django_filters.ModelMultipleChoiceFilter(
        field_name='cluster__type__slug',
        queryset=ClusterType.objects.all(),
        to_field_name='slug',
        label='Cluster type (slug)',
    )
    cluster_id = django_filters.ModelMultipleChoiceFilter(
        queryset=Cluster.objects.all(),
        label='Cluster (ID)',
    )
    region_id = TreeNodeMultipleChoiceFilter(
        queryset=Region.objects.all(),
        field_name='cluster__site__region__in',
        label='Region (ID)',
    )
    region = TreeNodeMultipleChoiceFilter(
        queryset=Region.objects.all(),
        field_name='cluster__site__region__in',
        to_field_name='slug',
        label='Region (slug)',
    )
    site_id = django_filters.ModelMultipleChoiceFilter(
        field_name='cluster__site',
        queryset=Site.objects.all(),
        label='Site (ID)',
    )
    site = django_filters.ModelMultipleChoiceFilter(
        field_name='cluster__site__slug',
        queryset=Site.objects.all(),
        to_field_name='slug',
        label='Site (slug)',
    )
    role_id = django_filters.ModelMultipleChoiceFilter(
        queryset=DeviceRole.objects.all(),
        label='Role (ID)',
    )
    role = django_filters.ModelMultipleChoiceFilter(
        field_name='role__slug',
        queryset=DeviceRole.objects.all(),
        to_field_name='slug',
        label='Role (slug)',
    )
    platform_id = django_filters.ModelMultipleChoiceFilter(
        queryset=Platform.objects.all(),
        label='Platform (ID)',
    )
    platform = django_filters.ModelMultipleChoiceFilter(
        field_name='platform__slug',
        queryset=Platform.objects.all(),
        to_field_name='slug',
        label='Platform (slug)',
    )
    tag = TagFilter()

    class Meta:
        model = VirtualMachine
        fields = ['name', 'cluster']

    def search(self, queryset, name, value):
        if not value.strip():
            return queryset
        return queryset.filter(
            Q(name__icontains=value) |
            Q(comments__icontains=value)
        )


class InterfaceFilter(django_filters.FilterSet):
    q = django_filters.CharFilter(
        method='search',
        label='Search',
    )
    virtual_machine_id = django_filters.ModelMultipleChoiceFilter(
        field_name='virtual_machine',
        queryset=VirtualMachine.objects.all(),
        label='Virtual machine (ID)',
    )
    virtual_machine = django_filters.ModelMultipleChoiceFilter(
        field_name='virtual_machine__name',
        queryset=VirtualMachine.objects.all(),
        to_field_name='name',
        label='Virtual machine',
    )
    mac_address = django_filters.CharFilter(
        method='_mac_address',
        label='MAC address',
    )

    class Meta:
        model = Interface
        fields = ['name', 'enabled', 'mtu']

    def _mac_address(self, queryset, name, value):
        value = value.strip()
        if not value:
            return queryset
        try:
            mac = EUI(value.strip())
            return queryset.filter(mac_address=mac)
        except AddrFormatError:
            return queryset.none()

    def search(self, queryset, name, value):
        if not value.strip():
            return queryset
        return queryset.filter(
            Q(name__icontains=value)
        )<|MERGE_RESOLUTION|>--- conflicted
+++ resolved
@@ -6,13 +6,8 @@
 
 from dcim.models import DeviceRole, Interface, Platform, Region, Site
 from extras.filters import CustomFieldFilterSet
-<<<<<<< HEAD
-from tenancy.filters import TenancyFilterSet
-from utilities.filters import NameSlugSearchFilterSet, NumericInFilter, TagFilter
-=======
 from tenancy.models import Tenant
 from utilities.filters import NameSlugSearchFilterSet, NumericInFilter, TagFilter, TreeNodeMultipleChoiceFilter
->>>>>>> 0c142f20
 from .constants import VM_STATUS_CHOICES
 from .models import Cluster, ClusterGroup, ClusterType, VirtualMachine
 
@@ -85,7 +80,7 @@
         )
 
 
-class VirtualMachineFilter(TenancyFilterSet, CustomFieldFilterSet):
+class VirtualMachineFilter(CustomFieldFilterSet):
     id__in = NumericInFilter(
         field_name='id',
         lookup_expr='in'
@@ -155,6 +150,16 @@
         queryset=DeviceRole.objects.all(),
         to_field_name='slug',
         label='Role (slug)',
+    )
+    tenant_id = django_filters.ModelMultipleChoiceFilter(
+        queryset=Tenant.objects.all(),
+        label='Tenant (ID)',
+    )
+    tenant = django_filters.ModelMultipleChoiceFilter(
+        field_name='tenant__slug',
+        queryset=Tenant.objects.all(),
+        to_field_name='slug',
+        label='Tenant (slug)',
     )
     platform_id = django_filters.ModelMultipleChoiceFilter(
         queryset=Platform.objects.all(),
