--- conflicted
+++ resolved
@@ -140,18 +140,6 @@
 
 Just as with the UI, the `slug` can still always be explicitly set if desired.
 
-<<<<<<< HEAD
-## v1.2.1 (2021-??-??)
-
-### Added
-
-### Changed
-
-### Fixed
-
-### Removed
-
-=======
 ## v1.2.4 (2022-??-??)
 
 ### Added
@@ -225,7 +213,6 @@
 
 - [#1077](https://github.com/nautobot/nautobot/issues/1077) - Updated `graphiql` to 1.5.16 as well as updating the associated Javascript libraries used in the GraphiQL UI to address a reported security flaw in older versions of GraphiQL. To the best of our understanding, the Nautobot implementation of GraphiQL was not vulnerable to said flaw.
 
->>>>>>> fdc2efff
 ## v1.2.0 (2021-12-15)
 
 ### Added
