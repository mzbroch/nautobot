--- conflicted
+++ resolved
@@ -237,7 +237,6 @@
         """
         Test that Object variable fields behave as expected.
         """
-<<<<<<< HEAD
         module = "test_object_vars"
         name = "TestObjectVars"
 
@@ -259,47 +258,9 @@
         # Assert stuff
         self.assertEqual(job_result.status, JobResultStatusChoices.STATUS_COMPLETED)
         self.assertEqual({"role": str(d.pk), "roles": [str(d.pk)]}, job_result_data)
-        self.assertEqual(info_log.log_object, "Role: role")
-        self.assertEqual(job_result.data["output"], "\nNice Roles, bro.")
-=======
-        with self.settings(JOBS_ROOT=os.path.join(settings.BASE_DIR, "extras/tests/dummy_jobs")):
-
-            module = "test_object_vars"
-            name = "TestObjectVars"
-            job_class = get_job(f"local/{module}/{name}")
-
-            d = DeviceRole.objects.create(name="role", slug="role")
-
-            # Prepare the job data
-            job_result = JobResult.objects.create(
-                name=job_class.class_path,
-                obj_type=self.job_content_type,
-                user=None,
-                job_id=uuid.uuid4(),
-            )
-            data = {
-                "role": {"name": "role"},
-                "roles": [d.pk],
-            }
-
-            # Run the job and extract the job payload data
-            # See test_ip_address_vars as to why we are changing commit=True and request=self.request.
-            run_job(data=data, request=self.request, commit=True, job_result_pk=job_result.pk)
-            job_result.refresh_from_db()
-            # Test storing additional data in job
-            job_result_data = job_result.data["object_vars"]
-
-            info_log = JobLogEntry.objects.filter(
-                job_result=job_result, log_level=LogLevelChoices.LOG_INFO, grouping="run"
-            ).first()
-
-            # Assert stuff
-            self.assertEqual(job_result.status, JobResultStatusChoices.STATUS_COMPLETED)
-            self.assertEqual({"role": str(d.pk), "roles": [str(d.pk)]}, job_result_data)
-            self.assertEqual(info_log.log_object, None)
-            self.assertEqual(info_log.message, "Role: role")
-            self.assertEqual(job_result.data["output"], "\nNice Roles!")
->>>>>>> bf9f46b0
+        self.assertEqual(info_log.log_object, None)
+        self.assertEqual(info_log.message, "Role: role")
+        self.assertEqual(job_result.data["output"], "\nNice Roles!")
 
     def test_optional_object_var(self):
         """
