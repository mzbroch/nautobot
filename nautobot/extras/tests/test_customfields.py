--- conflicted
+++ resolved
@@ -290,21 +290,6 @@
 
         response = self.client.get(url, **self.header)
         self.assertEqual(response.data["name"], self.sites[0].name)
-<<<<<<< HEAD
-        self.assertEqual(
-            response.data["custom_fields"],
-            {
-                "text_field": None,
-                "number_field": None,
-                "boolean_field": None,
-                "date_field": None,
-                "url_field": None,
-                "choice_field": None,
-                "multi_choice_field": None,
-                "json_field": None,
-            },
-        )
-=======
         expected_data = {
             "text_field": None,
             "number_field": None,
@@ -313,13 +298,13 @@
             "url_field": None,
             "choice_field": None,
             "multi_choice_field": None,
+            "json_field": None,
         }
         if "dummy_plugin" in settings.PLUGINS:
             # A model directly instantiated via the ORM does NOT automatically receive custom field default values.
             # This is arguably a bug.
             expected_data["dummy-plugin-auto-custom-field"] = None
         self.assertEqual(response.data["custom_fields"], expected_data)
->>>>>>> 083ec630
 
     def test_get_single_object_with_custom_field_data(self):
         """
@@ -338,15 +323,12 @@
         self.assertEqual(response.data["custom_fields"]["url_field"], site2_cfvs["url_field"])
         self.assertEqual(response.data["custom_fields"]["choice_field"], site2_cfvs["choice_field"])
         self.assertEqual(response.data["custom_fields"]["multi_choice_field"], site2_cfvs["multi_choice_field"])
-<<<<<<< HEAD
         self.assertEqual(response.data["custom_fields"]["json_field"], site2_cfvs["json_field"])
-=======
         if "dummy_plugin" in settings.PLUGINS:
             self.assertEqual(
                 response.data["custom_fields"]["dummy-plugin-auto-custom-field"],
                 site2_cfvs["dummy-plugin-auto-custom-field"],
             )
->>>>>>> 083ec630
 
     def test_create_single_object_with_defaults(self):
         """
@@ -372,12 +354,9 @@
         self.assertEqual(response_cf["url_field"], self.cf_url.default)
         self.assertEqual(response_cf["choice_field"], self.cf_select.default)
         self.assertEqual(response_cf["multi_choice_field"], self.cf_multi_select.default)
-<<<<<<< HEAD
         self.assertEqual(response_cf["json_field"], self.cf_json.default)
-=======
         if "dummy_plugin" in settings.PLUGINS:
             self.assertEqual(response_cf["dummy-plugin-auto-custom-field"], self.cf_plugin_field.default)
->>>>>>> 083ec630
 
         # Validate database data
         site = Site.objects.get(pk=response.data["id"])
@@ -388,12 +367,9 @@
         self.assertEqual(site.cf["url_field"], self.cf_url.default)
         self.assertEqual(site.cf["choice_field"], self.cf_select.default)
         self.assertEqual(site.cf["multi_choice_field"], self.cf_multi_select.default)
-<<<<<<< HEAD
         self.assertEqual(site.cf["json_field"], self.cf_json.default)
-=======
         if "dummy_plugin" in settings.PLUGINS:
             self.assertEqual(site.cf["dummy-plugin-auto-custom-field"], self.cf_plugin_field.default)
->>>>>>> 083ec630
 
     def test_create_single_object_with_values(self):
         """
@@ -432,12 +408,9 @@
         self.assertEqual(response_cf["url_field"], data_cf["url_field"])
         self.assertEqual(response_cf["choice_field"], data_cf["choice_field"])
         self.assertEqual(response_cf["multi_choice_field"], data_cf["multi_choice_field"])
-<<<<<<< HEAD
         self.assertEqual(response_cf["json_field"], data_cf["json_field"])
-=======
         if "dummy_plugin" in settings.PLUGINS:
             self.assertEqual(response_cf["dummy-plugin-auto-custom-field"], data_cf["dummy-plugin-auto-custom-field"])
->>>>>>> 083ec630
 
         # Validate database data
         site = Site.objects.get(pk=response.data["id"])
@@ -448,12 +421,9 @@
         self.assertEqual(site.cf["url_field"], data_cf["url_field"])
         self.assertEqual(site.cf["choice_field"], data_cf["choice_field"])
         self.assertEqual(site.cf["multi_choice_field"], data_cf["multi_choice_field"])
-<<<<<<< HEAD
         self.assertEqual(site.cf["json_field"], data_cf["json_field"])
-=======
         if "dummy_plugin" in settings.PLUGINS:
             self.assertEqual(site.cf["dummy-plugin-auto-custom-field"], data_cf["dummy-plugin-auto-custom-field"])
->>>>>>> 083ec630
 
     def test_create_multiple_objects_with_defaults(self):
         """
@@ -495,12 +465,9 @@
             self.assertEqual(response_cf["url_field"], self.cf_url.default)
             self.assertEqual(response_cf["choice_field"], self.cf_select.default)
             self.assertEqual(response_cf["multi_choice_field"], self.cf_multi_select.default)
-<<<<<<< HEAD
             self.assertEqual(response_cf["json_field"], self.cf_json.default)
-=======
             if "dummy_plugin" in settings.PLUGINS:
                 self.assertEqual(response_cf["dummy-plugin-auto-custom-field"], self.cf_plugin_field.default)
->>>>>>> 083ec630
 
             # Validate database data
             site = Site.objects.get(pk=response.data[i]["id"])
@@ -511,12 +478,9 @@
             self.assertEqual(site.cf["url_field"], self.cf_url.default)
             self.assertEqual(site.cf["choice_field"], self.cf_select.default)
             self.assertEqual(site.cf["multi_choice_field"], self.cf_multi_select.default)
-<<<<<<< HEAD
             self.assertEqual(site.cf["json_field"], self.cf_json.default)
-=======
             if "dummy_plugin" in settings.PLUGINS:
                 self.assertEqual(site.cf["dummy-plugin-auto-custom-field"], self.cf_plugin_field.default)
->>>>>>> 083ec630
 
     def test_create_multiple_objects_with_values(self):
         """
@@ -572,14 +536,11 @@
             self.assertEqual(response_cf["url_field"], custom_field_data["url_field"])
             self.assertEqual(response_cf["choice_field"], custom_field_data["choice_field"])
             self.assertEqual(response_cf["multi_choice_field"], custom_field_data["multi_choice_field"])
-<<<<<<< HEAD
             self.assertEqual(response_cf["json_field"], custom_field_data["json_field"])
-=======
             if "dummy_plugin" in settings.PLUGINS:
                 self.assertEqual(
                     response_cf["dummy-plugin-auto-custom-field"], custom_field_data["dummy-plugin-auto-custom-field"]
                 )
->>>>>>> 083ec630
 
             # Validate database data
             site = Site.objects.get(pk=response.data[i]["id"])
@@ -605,17 +566,14 @@
                 site.cf["multi_choice_field"],
                 custom_field_data["multi_choice_field"],
             )
-<<<<<<< HEAD
             self.assertEqual(
                 site.cf["json_field"],
                 custom_field_data["json_field"],
             )
-=======
             if "dummy_plugin" in settings.PLUGINS:
                 self.assertEqual(
                     site.cf["dummy-plugin-auto-custom-field"], custom_field_data["dummy-plugin-auto-custom-field"]
                 )
->>>>>>> 083ec630
 
     def test_update_single_object_with_values(self):
         """
@@ -645,14 +603,11 @@
         self.assertEqual(response_cf["url_field"], original_cfvs["url_field"])
         self.assertEqual(response_cf["choice_field"], original_cfvs["choice_field"])
         self.assertEqual(response_cf["multi_choice_field"], original_cfvs["multi_choice_field"])
-<<<<<<< HEAD
         self.assertEqual(response_cf["json_field"], original_cfvs["json_field"])
-=======
         if "dummy_plugin" in settings.PLUGINS:
             self.assertEqual(
                 response_cf["dummy-plugin-auto-custom-field"], original_cfvs["dummy-plugin-auto-custom-field"]
             )
->>>>>>> 083ec630
 
         # Validate database data
         site.refresh_from_db()
@@ -666,12 +621,9 @@
         self.assertEqual(site.cf["url_field"], original_cfvs["url_field"])
         self.assertEqual(site.cf["choice_field"], original_cfvs["choice_field"])
         self.assertEqual(site.cf["multi_choice_field"], original_cfvs["multi_choice_field"])
-<<<<<<< HEAD
         self.assertEqual(site.cf["json_field"], original_cfvs["json_field"])
-=======
         if "dummy_plugin" in settings.PLUGINS:
             self.assertEqual(site.cf["dummy-plugin-auto-custom-field"], original_cfvs["dummy-plugin-auto-custom-field"])
->>>>>>> 083ec630
 
     def test_minimum_maximum_values_validation(self):
         url = reverse("dcim-api:site-detail", kwargs={"pk": self.sites[1].pk})
