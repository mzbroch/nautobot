--- conflicted
+++ resolved
@@ -278,13 +278,8 @@
         cls.cf_multi_select.default = ["Foo", "Bar"]
         cls.cf_multi_select.save()
 
-<<<<<<< HEAD
-        if "dummy_plugin" in settings.PLUGINS:
-            cls.cf_plugin_field = CustomField.objects.get(name="dummy_plugin_auto_custom_field")
-=======
-        if "example_plugin" in settings.PLUGINS:
-            cls.cf_plugin_field = CustomField.objects.get(name="example-plugin-auto-custom-field")
->>>>>>> 38213b30
+        if "example_plugin" in settings.PLUGINS:
+            cls.cf_plugin_field = CustomField.objects.get(name="example_plugin_auto_custom_field")
 
         statuses = Status.objects.get_for_model(Site)
 
@@ -329,11 +324,7 @@
         if "example_plugin" in settings.PLUGINS:
             # A model directly instantiated via the ORM does NOT automatically receive custom field default values.
             # This is arguably a bug.
-<<<<<<< HEAD
-            expected_data["dummy_plugin_auto_custom_field"] = None
-=======
-            expected_data["example-plugin-auto-custom-field"] = None
->>>>>>> 38213b30
+            expected_data["example_plugin_auto_custom_field"] = None
         self.assertEqual(response.data["custom_fields"], expected_data)
 
     def test_get_single_object_with_custom_field_data(self):
@@ -355,13 +346,8 @@
         self.assertEqual(response.data["custom_fields"]["multi_choice_field"], site2_cfvs["multi_choice_field"])
         if "example_plugin" in settings.PLUGINS:
             self.assertEqual(
-<<<<<<< HEAD
-                response.data["custom_fields"]["dummy_plugin_auto_custom_field"],
-                site2_cfvs["dummy_plugin_auto_custom_field"],
-=======
-                response.data["custom_fields"]["example-plugin-auto-custom-field"],
-                site2_cfvs["example-plugin-auto-custom-field"],
->>>>>>> 38213b30
+                response.data["custom_fields"]["example_plugin_auto_custom_field"],
+                site2_cfvs["example_plugin_auto_custom_field"],
             )
 
     def test_create_single_object_with_defaults(self):
@@ -388,13 +374,8 @@
         self.assertEqual(response_cf["url_field"], self.cf_url.default)
         self.assertEqual(response_cf["choice_field"], self.cf_select.default)
         self.assertEqual(response_cf["multi_choice_field"], self.cf_multi_select.default)
-<<<<<<< HEAD
-        if "dummy_plugin" in settings.PLUGINS:
-            self.assertEqual(response_cf["dummy_plugin_auto_custom_field"], self.cf_plugin_field.default)
-=======
-        if "example_plugin" in settings.PLUGINS:
-            self.assertEqual(response_cf["example-plugin-auto-custom-field"], self.cf_plugin_field.default)
->>>>>>> 38213b30
+        if "example_plugin" in settings.PLUGINS:
+            self.assertEqual(response_cf["example_plugin_auto_custom_field"], self.cf_plugin_field.default)
 
         # Validate database data
         site = Site.objects.get(pk=response.data["id"])
@@ -405,13 +386,8 @@
         self.assertEqual(site.cf["url_field"], self.cf_url.default)
         self.assertEqual(site.cf["choice_field"], self.cf_select.default)
         self.assertEqual(site.cf["multi_choice_field"], self.cf_multi_select.default)
-<<<<<<< HEAD
-        if "dummy_plugin" in settings.PLUGINS:
-            self.assertEqual(site.cf["dummy_plugin_auto_custom_field"], self.cf_plugin_field.default)
-=======
-        if "example_plugin" in settings.PLUGINS:
-            self.assertEqual(site.cf["example-plugin-auto-custom-field"], self.cf_plugin_field.default)
->>>>>>> 38213b30
+        if "example_plugin" in settings.PLUGINS:
+            self.assertEqual(site.cf["example_plugin_auto_custom_field"], self.cf_plugin_field.default)
 
     def test_create_single_object_with_values(self):
         """
@@ -431,13 +407,8 @@
                 "multi_choice_field": ["Baz"],
             },
         }
-<<<<<<< HEAD
-        if "dummy_plugin" in settings.PLUGINS:
-            data["custom_fields"]["dummy_plugin_auto_custom_field"] = "Custom value"
-=======
-        if "example_plugin" in settings.PLUGINS:
-            data["custom_fields"]["example-plugin-auto-custom-field"] = "Custom value"
->>>>>>> 38213b30
+        if "example_plugin" in settings.PLUGINS:
+            data["custom_fields"]["example_plugin_auto_custom_field"] = "Custom value"
         url = reverse("dcim-api:site-list")
         self.add_permissions("dcim.add_site")
 
@@ -454,15 +425,8 @@
         self.assertEqual(response_cf["url_field"], data_cf["url_field"])
         self.assertEqual(response_cf["choice_field"], data_cf["choice_field"])
         self.assertEqual(response_cf["multi_choice_field"], data_cf["multi_choice_field"])
-<<<<<<< HEAD
-        if "dummy_plugin" in settings.PLUGINS:
-            self.assertEqual(response_cf["dummy_plugin_auto_custom_field"], data_cf["dummy_plugin_auto_custom_field"])
-=======
-        if "example_plugin" in settings.PLUGINS:
-            self.assertEqual(
-                response_cf["example-plugin-auto-custom-field"], data_cf["example-plugin-auto-custom-field"]
-            )
->>>>>>> 38213b30
+        if "example_plugin" in settings.PLUGINS:
+            self.assertEqual(response_cf["example_plugin_auto_custom_field"], data_cf["example_plugin_auto_custom_field"])
 
         # Validate database data
         site = Site.objects.get(pk=response.data["id"])
@@ -473,13 +437,8 @@
         self.assertEqual(site.cf["url_field"], data_cf["url_field"])
         self.assertEqual(site.cf["choice_field"], data_cf["choice_field"])
         self.assertEqual(site.cf["multi_choice_field"], data_cf["multi_choice_field"])
-<<<<<<< HEAD
-        if "dummy_plugin" in settings.PLUGINS:
-            self.assertEqual(site.cf["dummy_plugin_auto_custom_field"], data_cf["dummy_plugin_auto_custom_field"])
-=======
-        if "example_plugin" in settings.PLUGINS:
-            self.assertEqual(site.cf["example-plugin-auto-custom-field"], data_cf["example-plugin-auto-custom-field"])
->>>>>>> 38213b30
+        if "example_plugin" in settings.PLUGINS:
+            self.assertEqual(site.cf["example_plugin_auto_custom_field"], data_cf["example_plugin_auto_custom_field"])
 
     def test_create_multiple_objects_with_defaults(self):
         """
@@ -521,13 +480,8 @@
             self.assertEqual(response_cf["url_field"], self.cf_url.default)
             self.assertEqual(response_cf["choice_field"], self.cf_select.default)
             self.assertEqual(response_cf["multi_choice_field"], self.cf_multi_select.default)
-<<<<<<< HEAD
-            if "dummy_plugin" in settings.PLUGINS:
-                self.assertEqual(response_cf["dummy_plugin_auto_custom_field"], self.cf_plugin_field.default)
-=======
             if "example_plugin" in settings.PLUGINS:
-                self.assertEqual(response_cf["example-plugin-auto-custom-field"], self.cf_plugin_field.default)
->>>>>>> 38213b30
+                self.assertEqual(response_cf["example_plugin_auto_custom_field"], self.cf_plugin_field.default)
 
             # Validate database data
             site = Site.objects.get(pk=response.data[i]["id"])
@@ -538,13 +492,8 @@
             self.assertEqual(site.cf["url_field"], self.cf_url.default)
             self.assertEqual(site.cf["choice_field"], self.cf_select.default)
             self.assertEqual(site.cf["multi_choice_field"], self.cf_multi_select.default)
-<<<<<<< HEAD
-            if "dummy_plugin" in settings.PLUGINS:
-                self.assertEqual(site.cf["dummy_plugin_auto_custom_field"], self.cf_plugin_field.default)
-=======
             if "example_plugin" in settings.PLUGINS:
-                self.assertEqual(site.cf["example-plugin-auto-custom-field"], self.cf_plugin_field.default)
->>>>>>> 38213b30
+                self.assertEqual(site.cf["example_plugin_auto_custom_field"], self.cf_plugin_field.default)
 
     def test_create_multiple_objects_with_values(self):
         """
@@ -559,13 +508,8 @@
             "choice_field": "Bar",
             "multi_choice_field": ["Foo", "Bar"],
         }
-<<<<<<< HEAD
-        if "dummy_plugin" in settings.PLUGINS:
-            custom_field_data["dummy_plugin_auto_custom_field"] = "Custom value"
-=======
-        if "example_plugin" in settings.PLUGINS:
-            custom_field_data["example-plugin-auto-custom-field"] = "Custom value"
->>>>>>> 38213b30
+        if "example_plugin" in settings.PLUGINS:
+            custom_field_data["example_plugin_auto_custom_field"] = "Custom value"
         data = (
             {
                 "name": "Site 3",
@@ -606,12 +550,8 @@
             self.assertEqual(response_cf["multi_choice_field"], custom_field_data["multi_choice_field"])
             if "example_plugin" in settings.PLUGINS:
                 self.assertEqual(
-<<<<<<< HEAD
-                    response_cf["dummy_plugin_auto_custom_field"], custom_field_data["dummy_plugin_auto_custom_field"]
-=======
-                    response_cf["example-plugin-auto-custom-field"],
-                    custom_field_data["example-plugin-auto-custom-field"],
->>>>>>> 38213b30
+                    response_cf["example_plugin_auto_custom_field"],
+                    custom_field_data["example_plugin_auto_custom_field"]
                 )
 
             # Validate database data
@@ -640,11 +580,7 @@
             )
             if "example_plugin" in settings.PLUGINS:
                 self.assertEqual(
-<<<<<<< HEAD
-                    site.cf["dummy_plugin_auto_custom_field"], custom_field_data["dummy_plugin_auto_custom_field"]
-=======
-                    site.cf["example-plugin-auto-custom-field"], custom_field_data["example-plugin-auto-custom-field"]
->>>>>>> 38213b30
+                    site.cf["example_plugin_auto_custom_field"], custom_field_data["example_plugin_auto_custom_field"]
                 )
 
     def test_update_single_object_with_values(self):
@@ -677,11 +613,7 @@
         self.assertEqual(response_cf["multi_choice_field"], original_cfvs["multi_choice_field"])
         if "example_plugin" in settings.PLUGINS:
             self.assertEqual(
-<<<<<<< HEAD
-                response_cf["dummy_plugin_auto_custom_field"], original_cfvs["dummy_plugin_auto_custom_field"]
-=======
-                response_cf["example-plugin-auto-custom-field"], original_cfvs["example-plugin-auto-custom-field"]
->>>>>>> 38213b30
+                response_cf["example_plugin_auto_custom_field"], original_cfvs["example_plugin_auto_custom_field"]
             )
 
         # Validate database data
@@ -696,15 +628,8 @@
         self.assertEqual(site.cf["url_field"], original_cfvs["url_field"])
         self.assertEqual(site.cf["choice_field"], original_cfvs["choice_field"])
         self.assertEqual(site.cf["multi_choice_field"], original_cfvs["multi_choice_field"])
-<<<<<<< HEAD
-        if "dummy_plugin" in settings.PLUGINS:
-            self.assertEqual(site.cf["dummy_plugin_auto_custom_field"], original_cfvs["dummy_plugin_auto_custom_field"])
-=======
-        if "example_plugin" in settings.PLUGINS:
-            self.assertEqual(
-                site.cf["example-plugin-auto-custom-field"], original_cfvs["example-plugin-auto-custom-field"]
-            )
->>>>>>> 38213b30
+        if "example_plugin" in settings.PLUGINS:
+            self.assertEqual(site.cf["example_plugin_auto_custom_field"], original_cfvs["example_plugin_auto_custom_field"])
 
     def test_minimum_maximum_values_validation(self):
         url = reverse("dcim-api:site-detail", kwargs={"pk": self.sites[1].pk})
@@ -903,13 +828,8 @@
             ],
             ["Site 3", "site-3", "active", "", "", "", "", "", "", ""],
         )
-<<<<<<< HEAD
-        if "dummy_plugin" in settings.PLUGINS:
-            data[0].append("cf_dummy_plugin_auto_custom_field")
-=======
-        if "example_plugin" in settings.PLUGINS:
-            data[0].append("cf_example-plugin-auto-custom-field")
->>>>>>> 38213b30
+        if "example_plugin" in settings.PLUGINS:
+            data[0].append("cf_example_plugin_auto_custom_field")
             data[1].append("Custom value")
             data[2].append("Another custom value")
             data[3].append("")
@@ -931,13 +851,8 @@
         self.assertEqual(site1.cf["url"], "http://example.com/1")
         self.assertEqual(site1.cf["select"], "Choice A")
         self.assertEqual(site1.cf["multiselect"], ["Choice A"])
-<<<<<<< HEAD
-        if "dummy_plugin" in settings.PLUGINS:
-            self.assertEqual(site1.cf["dummy_plugin_auto_custom_field"], "Custom value")
-=======
-        if "example_plugin" in settings.PLUGINS:
-            self.assertEqual(site1.cf["example-plugin-auto-custom-field"], "Custom value")
->>>>>>> 38213b30
+        if "example_plugin" in settings.PLUGINS:
+            self.assertEqual(site1.cf["example_plugin_auto_custom_field"], "Custom value")
 
         # Validate data for site 2
         site2 = Site.objects.get(name="Site 2")
@@ -952,13 +867,8 @@
         self.assertEqual(site2.cf["url"], "http://example.com/2")
         self.assertEqual(site2.cf["select"], "Choice B")
         self.assertEqual(site2.cf["multiselect"], ["Choice A", "Choice B"])
-<<<<<<< HEAD
-        if "dummy_plugin" in settings.PLUGINS:
-            self.assertEqual(site2.cf["dummy_plugin_auto_custom_field"], "Another custom value")
-=======
-        if "example_plugin" in settings.PLUGINS:
-            self.assertEqual(site2.cf["example-plugin-auto-custom-field"], "Another custom value")
->>>>>>> 38213b30
+        if "example_plugin" in settings.PLUGINS:
+            self.assertEqual(site2.cf["example_plugin_auto_custom_field"], "Another custom value")
 
         # No custom field data should be set for site 3
         site3 = Site.objects.get(name="Site 3")
