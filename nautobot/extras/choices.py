from nautobot.utilities.choices import ChoiceSet


#
# Banners (currently plugin-specific)
#


class BannerClassChoices(ChoiceSet):
    """Styling choices for custom banners."""

<<<<<<< HEAD
    TYPE_TEXT = "text"
    TYPE_INTEGER = "integer"
    TYPE_BOOLEAN = "boolean"
    TYPE_DATE = "date"
    TYPE_URL = "url"
    TYPE_SELECT = "select"
    TYPE_MULTISELECT = "multi-select"
    TYPE_JSON = "json"

    CHOICES = (
        (TYPE_TEXT, "Text"),
        (TYPE_INTEGER, "Integer"),
        (TYPE_BOOLEAN, "Boolean (true/false)"),
        (TYPE_DATE, "Date"),
        (TYPE_URL, "URL"),
        (TYPE_SELECT, "Selection"),
        (TYPE_MULTISELECT, "Multiple selection"),
        (TYPE_JSON, "JSON"),
=======
    CLASS_SUCCESS = "success"
    CLASS_INFO = "info"
    CLASS_WARNING = "warning"
    CLASS_DANGER = "danger"

    CHOICES = (
        (CLASS_SUCCESS, "Success"),
        (CLASS_INFO, "Info"),
        (CLASS_WARNING, "Warning"),
        (CLASS_DANGER, "Danger"),
>>>>>>> 083ec630
    )


#
# CustomFields
#


class CustomFieldFilterLogicChoices(ChoiceSet):

    FILTER_DISABLED = "disabled"
    FILTER_LOOSE = "loose"
    FILTER_EXACT = "exact"

    CHOICES = (
        (FILTER_DISABLED, "Disabled"),
        (FILTER_LOOSE, "Loose"),
        (FILTER_EXACT, "Exact"),
    )


class CustomFieldTypeChoices(ChoiceSet):

    TYPE_TEXT = "text"
    TYPE_INTEGER = "integer"
    TYPE_BOOLEAN = "boolean"
    TYPE_DATE = "date"
    TYPE_URL = "url"
    TYPE_SELECT = "select"
    TYPE_MULTISELECT = "multi-select"

    CHOICES = (
        (TYPE_TEXT, "Text"),
        (TYPE_INTEGER, "Integer"),
        (TYPE_BOOLEAN, "Boolean (true/false)"),
        (TYPE_DATE, "Date"),
        (TYPE_URL, "URL"),
        (TYPE_SELECT, "Selection"),
        (TYPE_MULTISELECT, "Multiple selection"),
    )


#
# CustomLinks
#


class CustomLinkButtonClassChoices(ChoiceSet):

    CLASS_DEFAULT = "default"
    CLASS_PRIMARY = "primary"
    CLASS_SUCCESS = "success"
    CLASS_INFO = "info"
    CLASS_WARNING = "warning"
    CLASS_DANGER = "danger"
    CLASS_LINK = "link"

    CHOICES = (
        (CLASS_DEFAULT, "Default"),
        (CLASS_PRIMARY, "Primary (blue)"),
        (CLASS_SUCCESS, "Success (green)"),
        (CLASS_INFO, "Info (aqua)"),
        (CLASS_WARNING, "Warning (orange)"),
        (CLASS_DANGER, "Danger (red)"),
        (CLASS_LINK, "None (link)"),
    )


#
# JobExecutionType
#


class JobExecutionType(ChoiceSet):

    TYPE_IMMEDIATELY = "immediately"
    TYPE_FUTURE = "future"
    TYPE_HOURLY = "hourly"
    TYPE_DAILY = "daily"
    TYPE_WEEKLY = "weekly"

    CHOICES = (
        (TYPE_IMMEDIATELY, "Once immediately"),
        (TYPE_FUTURE, "Once in the future"),
        (TYPE_HOURLY, "Recurring hourly"),
        (TYPE_DAILY, "Recurring daily"),
        (TYPE_WEEKLY, "Recurring weekly"),
    )

    SCHEDULE_CHOICES = (
        TYPE_FUTURE,
        TYPE_HOURLY,
        TYPE_DAILY,
        TYPE_WEEKLY,
    )

    RECURRING_CHOICES = (
        TYPE_HOURLY,
        TYPE_DAILY,
        TYPE_WEEKLY,
    )

    CELERY_INTERVAL_MAP = {
        TYPE_HOURLY: "hours",
        TYPE_DAILY: "days",
        TYPE_WEEKLY: "days",  # a week is expressed as 7 days
    }


#
# Job results
#


class JobResultStatusChoices(ChoiceSet):

    STATUS_PENDING = "pending"
    STATUS_RUNNING = "running"
    STATUS_COMPLETED = "completed"
    STATUS_ERRORED = "errored"
    STATUS_FAILED = "failed"

    CHOICES = (
        (STATUS_PENDING, "Pending"),
        (STATUS_RUNNING, "Running"),
        (STATUS_COMPLETED, "Completed"),
        (STATUS_ERRORED, "Errored"),
        (STATUS_FAILED, "Failed"),
    )

    TERMINAL_STATE_CHOICES = (
        STATUS_COMPLETED,
        STATUS_ERRORED,
        STATUS_FAILED,
    )


#
# Log Levels for Jobs (formerly Reports and Custom Scripts)
#


class LogLevelChoices(ChoiceSet):

    LOG_DEFAULT = "default"
    LOG_SUCCESS = "success"
    LOG_INFO = "info"
    LOG_WARNING = "warning"
    LOG_FAILURE = "failure"

    CHOICES = (
        (LOG_DEFAULT, "Default"),
        (LOG_SUCCESS, "Success"),
        (LOG_INFO, "Info"),
        (LOG_WARNING, "Warning"),
        (LOG_FAILURE, "Failure"),
    )

    CSS_CLASSES = {
        LOG_DEFAULT: "default",
        LOG_SUCCESS: "success",
        LOG_INFO: "info",
        LOG_WARNING: "warning",
        LOG_FAILURE: "danger",
    }


#
# ObjectChanges
#


class ObjectChangeActionChoices(ChoiceSet):

    ACTION_CREATE = "create"
    ACTION_UPDATE = "update"
    ACTION_DELETE = "delete"

    CHOICES = (
        (ACTION_CREATE, "Created"),
        (ACTION_UPDATE, "Updated"),
        (ACTION_DELETE, "Deleted"),
    )

    CSS_CLASSES = {
        ACTION_CREATE: "success",
        ACTION_UPDATE: "primary",
        ACTION_DELETE: "danger",
    }


#
# Relationships
#


class RelationshipSideChoices(ChoiceSet):

    SIDE_SOURCE = "source"
    SIDE_DESTINATION = "destination"
    SIDE_PEER = "peer"  # for symmetric / non-directional relationships

    CHOICES = (
        (SIDE_SOURCE, "Source"),
        (SIDE_DESTINATION, "Destination"),
        (SIDE_PEER, "Peer"),
    )

    OPPOSITE = {
        SIDE_SOURCE: SIDE_DESTINATION,
        SIDE_DESTINATION: SIDE_SOURCE,
        SIDE_PEER: SIDE_PEER,
    }


class RelationshipTypeChoices(ChoiceSet):

    TYPE_ONE_TO_ONE = "one-to-one"
    TYPE_ONE_TO_ONE_SYMMETRIC = "symmetric-one-to-one"
    TYPE_ONE_TO_MANY = "one-to-many"
    TYPE_MANY_TO_MANY = "many-to-many"
    TYPE_MANY_TO_MANY_SYMMETRIC = "symmetric-many-to-many"

    CHOICES = (
        (TYPE_ONE_TO_ONE, "One to One"),
        (TYPE_ONE_TO_ONE_SYMMETRIC, "Symmetric One to One"),
        (TYPE_ONE_TO_MANY, "One to Many"),
        (TYPE_MANY_TO_MANY, "Many to Many"),
        (TYPE_MANY_TO_MANY_SYMMETRIC, "Symmetric Many to Many"),
    )


#
# Secrets
#


class SecretsGroupAccessTypeChoices(ChoiceSet):

    TYPE_GENERIC = "Generic"

    TYPE_CONSOLE = "Console"
    TYPE_GNMI = "gNMI"
    TYPE_HTTP = "HTTP(S)"
    TYPE_NETCONF = "NETCONF"
    TYPE_REST = "REST"
    TYPE_RESTCONF = "RESTCONF"
    TYPE_SNMP = "SNMP"
    TYPE_SSH = "SSH"

    CHOICES = (
        (TYPE_GENERIC, "Generic"),
        (TYPE_CONSOLE, "Console"),
        (TYPE_GNMI, "gNMI"),
        (TYPE_HTTP, "HTTP(S)"),
        (TYPE_NETCONF, "NETCONF"),
        (TYPE_REST, "REST"),
        (TYPE_RESTCONF, "RESTCONF"),
        (TYPE_SNMP, "SNMP"),
        (TYPE_SSH, "SSH"),
    )


class SecretsGroupSecretTypeChoices(ChoiceSet):

    TYPE_KEY = "key"
    TYPE_PASSWORD = "password"
    TYPE_SECRET = "secret"
    TYPE_TOKEN = "token"
    TYPE_USERNAME = "username"

    CHOICES = (
        (TYPE_KEY, "Key"),
        (TYPE_PASSWORD, "Password"),
        (TYPE_SECRET, "Secret"),
        (TYPE_TOKEN, "Token"),
        (TYPE_USERNAME, "Username"),
    )


#
# Webhooks
#


class WebhookHttpMethodChoices(ChoiceSet):

    METHOD_GET = "GET"
    METHOD_POST = "POST"
    METHOD_PUT = "PUT"
    METHOD_PATCH = "PATCH"
    METHOD_DELETE = "DELETE"

    CHOICES = (
        (METHOD_GET, "GET"),
        (METHOD_POST, "POST"),
        (METHOD_PUT, "PUT"),
        (METHOD_PATCH, "PATCH"),
        (METHOD_DELETE, "DELETE"),
    )<|MERGE_RESOLUTION|>--- conflicted
+++ resolved
@@ -9,7 +9,39 @@
 class BannerClassChoices(ChoiceSet):
     """Styling choices for custom banners."""
 
-<<<<<<< HEAD
+    CLASS_SUCCESS = "success"
+    CLASS_INFO = "info"
+    CLASS_WARNING = "warning"
+    CLASS_DANGER = "danger"
+
+    CHOICES = (
+        (CLASS_SUCCESS, "Success"),
+        (CLASS_INFO, "Info"),
+        (CLASS_WARNING, "Warning"),
+        (CLASS_DANGER, "Danger"),
+    )
+
+
+#
+# CustomFields
+#
+
+
+class CustomFieldFilterLogicChoices(ChoiceSet):
+
+    FILTER_DISABLED = "disabled"
+    FILTER_LOOSE = "loose"
+    FILTER_EXACT = "exact"
+
+    CHOICES = (
+        (FILTER_DISABLED, "Disabled"),
+        (FILTER_LOOSE, "Loose"),
+        (FILTER_EXACT, "Exact"),
+    )
+
+
+class CustomFieldTypeChoices(ChoiceSet):
+
     TYPE_TEXT = "text"
     TYPE_INTEGER = "integer"
     TYPE_BOOLEAN = "boolean"
@@ -28,57 +60,6 @@
         (TYPE_SELECT, "Selection"),
         (TYPE_MULTISELECT, "Multiple selection"),
         (TYPE_JSON, "JSON"),
-=======
-    CLASS_SUCCESS = "success"
-    CLASS_INFO = "info"
-    CLASS_WARNING = "warning"
-    CLASS_DANGER = "danger"
-
-    CHOICES = (
-        (CLASS_SUCCESS, "Success"),
-        (CLASS_INFO, "Info"),
-        (CLASS_WARNING, "Warning"),
-        (CLASS_DANGER, "Danger"),
->>>>>>> 083ec630
-    )
-
-
-#
-# CustomFields
-#
-
-
-class CustomFieldFilterLogicChoices(ChoiceSet):
-
-    FILTER_DISABLED = "disabled"
-    FILTER_LOOSE = "loose"
-    FILTER_EXACT = "exact"
-
-    CHOICES = (
-        (FILTER_DISABLED, "Disabled"),
-        (FILTER_LOOSE, "Loose"),
-        (FILTER_EXACT, "Exact"),
-    )
-
-
-class CustomFieldTypeChoices(ChoiceSet):
-
-    TYPE_TEXT = "text"
-    TYPE_INTEGER = "integer"
-    TYPE_BOOLEAN = "boolean"
-    TYPE_DATE = "date"
-    TYPE_URL = "url"
-    TYPE_SELECT = "select"
-    TYPE_MULTISELECT = "multi-select"
-
-    CHOICES = (
-        (TYPE_TEXT, "Text"),
-        (TYPE_INTEGER, "Integer"),
-        (TYPE_BOOLEAN, "Boolean (true/false)"),
-        (TYPE_DATE, "Date"),
-        (TYPE_URL, "URL"),
-        (TYPE_SELECT, "Selection"),
-        (TYPE_MULTISELECT, "Multiple selection"),
     )
 
 
