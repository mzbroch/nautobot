import django_filters
from django.contrib.auth import get_user_model
from django.db.models import Q
from timezone_field import TimeZoneField

from nautobot.dcim.filter_mixins import LocatableModelFilterSetMixin
from nautobot.extras.filters import (
    CustomFieldModelFilterSet,
    LocalContextFilterSet,
    NautobotFilterSet,
    StatusModelFilterSetMixin,
)
from nautobot.extras.models import SecretsGroup
from nautobot.extras.utils import FeatureQuery
from nautobot.ipam.models import VLAN, VLANGroup
from nautobot.tenancy.filters import TenancyFilterSet
from nautobot.tenancy.models import Tenant
from nautobot.utilities.choices import ColorChoices
from nautobot.utilities.filters import (
    BaseFilterSet,
    ContentTypeMultipleChoiceFilter,
    MultiValueCharFilter,
    MultiValueMACAddressFilter,
    MultiValueUUIDFilter,
    NameSlugSearchFilterSet,
    NaturalKeyOrPKMultipleChoiceFilter,
    RelatedMembershipBooleanFilter,
    SearchFilter,
    TagFilter,
    TreeNodeMultipleChoiceFilter,
)
from nautobot.virtualization.models import Cluster
from .choices import (
    CableTypeChoices,
    ConsolePortTypeChoices,
    InterfaceTypeChoices,
    PowerOutletTypeChoices,
    PowerPortTypeChoices,
    RackTypeChoices,
    RackWidthChoices,
)
from .constants import NONCONNECTABLE_IFACE_TYPES, VIRTUAL_IFACE_TYPES, WIRELESS_IFACE_TYPES
from .models import (
    Cable,
    ConsolePort,
    ConsolePortTemplate,
    ConsoleServerPort,
    ConsoleServerPortTemplate,
    Device,
    DeviceBay,
    DeviceBayTemplate,
    DeviceRole,
    DeviceType,
    FrontPort,
    FrontPortTemplate,
    Interface,
    InterfaceTemplate,
    InventoryItem,
    Location,
    LocationType,
    Manufacturer,
    Platform,
    PowerFeed,
    PowerOutlet,
    PowerOutletTemplate,
    PowerPanel,
    PowerPort,
    PowerPortTemplate,
    Rack,
    RackGroup,
    RackReservation,
    RackRole,
    RearPort,
    RearPortTemplate,
    Region,
    Site,
    VirtualChassis,
)


__all__ = (
    "CableFilterSet",
    "CableTerminationFilterSet",
    "ConsoleConnectionFilterSet",
    "ConsolePortFilterSet",
    "ConsolePortTemplateFilterSet",
    "ConsoleServerPortFilterSet",
    "ConsoleServerPortTemplateFilterSet",
    "DeviceBayFilterSet",
    "DeviceBayTemplateFilterSet",
    "DeviceFilterSet",
    "DeviceRoleFilterSet",
    "DeviceTypeFilterSet",
    "FrontPortFilterSet",
    "FrontPortTemplateFilterSet",
    "InterfaceConnectionFilterSet",
    "InterfaceFilterSet",
    "InterfaceTemplateFilterSet",
    "InventoryItemFilterSet",
    "LocationFilterSet",
    "LocationTypeFilterSet",
    "ManufacturerFilterSet",
    "PathEndpointFilterSet",
    "PlatformFilterSet",
    "PowerConnectionFilterSet",
    "PowerFeedFilterSet",
    "PowerOutletFilterSet",
    "PowerOutletTemplateFilterSet",
    "PowerPanelFilterSet",
    "PowerPortFilterSet",
    "PowerPortTemplateFilterSet",
    "RackFilterSet",
    "RackGroupFilterSet",
    "RackReservationFilterSet",
    "RackRoleFilterSet",
    "RearPortFilterSet",
    "RearPortTemplateFilterSet",
    "RegionFilterSet",
    "SiteFilterSet",
    "VirtualChassisFilterSet",
)


class RegionFilterSet(NautobotFilterSet, NameSlugSearchFilterSet):
    parent_id = django_filters.ModelMultipleChoiceFilter(
        queryset=Region.objects.all(),
        label="Parent region (ID)",
    )
    parent = django_filters.ModelMultipleChoiceFilter(
        field_name="parent__slug",
        queryset=Region.objects.all(),
        to_field_name="slug",
        label="Parent region (slug)",
    )
    children = NaturalKeyOrPKMultipleChoiceFilter(
        queryset=Region.objects.all(),
        label="Children (slug or ID)",
    )
    has_children = RelatedMembershipBooleanFilter(
        field_name="children",
        label="Has children",
    )
    sites = NaturalKeyOrPKMultipleChoiceFilter(
        queryset=Site.objects.all(),
        label="Sites (slug or ID)",
    )
    has_sites = RelatedMembershipBooleanFilter(
        field_name="sites",
        label="Has sites",
    )

    class Meta:
        model = Region
        fields = ["id", "name", "slug", "description"]


class SiteFilterSet(NautobotFilterSet, TenancyFilterSet, StatusModelFilterSetMixin):
    q = SearchFilter(
        filter_predicates={
            "name": "icontains",
            "facility": "icontains",
            "description": "icontains",
            "physical_address": "icontains",
            "shipping_address": "icontains",
            "contact_name": "icontains",
            "contact_phone": "icontains",
            "contact_email": "icontains",
            "comments": "icontains",
            "asn": {
                "lookup_expr": "exact",
                "preprocessor": int,  # asn expects an int
            },
        },
    )
    region_id = TreeNodeMultipleChoiceFilter(
        queryset=Region.objects.all(),
        field_name="region",
        label="Region (ID)",
    )
    region = TreeNodeMultipleChoiceFilter(
        queryset=Region.objects.all(),
        field_name="region",
        label="Region (slug)",
    )
    locations = TreeNodeMultipleChoiceFilter(
        queryset=Location.objects.all(),
        label="Locations within this Site (slugs or IDs)",
    )
    has_locations = RelatedMembershipBooleanFilter(
        field_name="locations",
        label="Has locations",
    )
    has_circuit_terminations = RelatedMembershipBooleanFilter(
        field_name="circuit_terminations",
        label="Has circuit terminations",
    )
    devices = NaturalKeyOrPKMultipleChoiceFilter(
        queryset=Device.objects.all(),
        to_field_name="name",
        label="Devices (name or ID)",
    )
    has_devices = RelatedMembershipBooleanFilter(
        field_name="devices",
        label="Has devices",
    )
    # The reverse relation here is misnamed as `powerpanel`, but fixing it would be a breaking API change.
    # 2.0 TODO: fix the reverse relation name, at which point this filter can be deleted here and added to Meta.fields.
    power_panels = NaturalKeyOrPKMultipleChoiceFilter(
        field_name="powerpanel",
        to_field_name="name",
        queryset=PowerPanel.objects.all(),
        label="Power panels (name or ID)",
    )
    has_power_panels = RelatedMembershipBooleanFilter(
        field_name="powerpanel",
        label="Has power panels",
    )
    rack_groups = NaturalKeyOrPKMultipleChoiceFilter(
        queryset=RackGroup.objects.all(),
        label="Rack groups (slug or ID)",
    )
    has_rack_groups = RelatedMembershipBooleanFilter(
        field_name="rack_groups",
        label="Has rack groups",
    )
    has_racks = RelatedMembershipBooleanFilter(
        field_name="racks",
        label="Has racks",
    )
    has_prefixes = RelatedMembershipBooleanFilter(
        field_name="prefixes",
        label="Has prefixes",
    )
    vlan_groups = NaturalKeyOrPKMultipleChoiceFilter(
        queryset=VLANGroup.objects.all(),
        label="Vlan groups (slug or ID)",
    )
    has_vlan_groups = RelatedMembershipBooleanFilter(
        field_name="vlan_groups",
        label="Has vlan groups",
    )
    has_vlans = RelatedMembershipBooleanFilter(
        field_name="vlans",
        label="Has vlans",
    )
    has_clusters = RelatedMembershipBooleanFilter(
        field_name="clusters",
        label="Has clusters",
    )
    time_zone = django_filters.MultipleChoiceFilter(
        choices=[(str(obj), name) for obj, name in TimeZoneField().choices],
        label="Time zone",
        null_value="",
    )
    tag = TagFilter()

    class Meta:
        model = Site
        fields = [
            "asn",
            "circuit_terminations",
            "clusters",
            "comments",
            "contact_email",
            "contact_name",
            "contact_phone",
            "description",
            "facility",
            "id",
            "latitude",
            "longitude",
            "name",
            "physical_address",
            "prefixes",
            "racks",
            "shipping_address",
            "slug",
            "vlans",
        ]


class LocationTypeFilterSet(NautobotFilterSet, NameSlugSearchFilterSet):
    parent = NaturalKeyOrPKMultipleChoiceFilter(
        queryset=LocationType.objects.all(),
        label="Parent location type (slug or ID)",
    )
    content_types = ContentTypeMultipleChoiceFilter(
        choices=FeatureQuery("locations").get_choices,
    )

    class Meta:
        model = LocationType
        fields = ["id", "name", "slug", "description"]


class LocationFilterSet(NautobotFilterSet, StatusModelFilterSetMixin, TenancyFilterSet):
    q = SearchFilter(
        filter_predicates={
            "name": "icontains",
            "description": "icontains",
        },
    )
    location_type = NaturalKeyOrPKMultipleChoiceFilter(
        queryset=LocationType.objects.all(),
        label="Location type (slug or ID)",
    )
    parent = NaturalKeyOrPKMultipleChoiceFilter(
        queryset=Location.objects.all(),
        label="Parent location (slug or ID)",
    )
    child_location_type = NaturalKeyOrPKMultipleChoiceFilter(
        field_name="location_type__children",
        queryset=LocationType.objects.all(),
        label="Child location type (slug or ID)",
    )
    site = NaturalKeyOrPKMultipleChoiceFilter(
        queryset=Site.objects.all(),
        label="Site (slug or ID)",
    )
    content_type = ContentTypeMultipleChoiceFilter(
        field_name="location_type__content_types",
        choices=FeatureQuery("locations").get_choices,
    )
    tags = TagFilter()

    class Meta:
        model = Location
        fields = ["id", "name", "slug", "description"]


class RackGroupFilterSet(NautobotFilterSet, LocatableModelFilterSetMixin, NameSlugSearchFilterSet):
    parent_id = django_filters.ModelMultipleChoiceFilter(
        queryset=RackGroup.objects.all(),
        label="Parent (ID)",
    )
    parent = django_filters.ModelMultipleChoiceFilter(
        field_name="parent__slug",
        queryset=RackGroup.objects.all(),
        to_field_name="slug",
        label="Parent (slug)",
    )
    children = NaturalKeyOrPKMultipleChoiceFilter(
        queryset=RackGroup.objects.all(),
        label="Children (slug or ID)",
    )
    has_children = RelatedMembershipBooleanFilter(
        field_name="children",
        label="Has children",
    )
    power_panels = NaturalKeyOrPKMultipleChoiceFilter(
        field_name="powerpanel",
        to_field_name="name",
        queryset=PowerPanel.objects.all(),
        label="Power panels (name or ID)",
    )
    has_power_panels = RelatedMembershipBooleanFilter(
        field_name="powerpanel",
        label="Has power panels",
    )
    has_racks = RelatedMembershipBooleanFilter(
        field_name="racks",
        label="Has racks",
    )

    class Meta:
        model = RackGroup
        fields = ["id", "name", "slug", "description", "racks"]


class RackRoleFilterSet(NautobotFilterSet, NameSlugSearchFilterSet):
    has_racks = RelatedMembershipBooleanFilter(
        field_name="racks",
        label="Has racks",
    )

    class Meta:
        model = RackRole
        fields = ["id", "name", "slug", "color", "description", "racks"]


class RackFilterSet(NautobotFilterSet, LocatableModelFilterSetMixin, TenancyFilterSet, StatusModelFilterSetMixin):
    q = SearchFilter(
        filter_predicates={
            "name": "icontains",
            "facility_id": "icontains",
            "serial": {
                "lookup_expr": "icontains",
                "preprocessor": str.strip,
            },
            "asset_tag": {
                "lookup_expr": "icontains",
                "preprocessor": str.strip,
            },
            "comments": "icontains",
        },
    )
    group_id = TreeNodeMultipleChoiceFilter(
        queryset=RackGroup.objects.all(),
        field_name="group",
        label="Rack group (ID)",
    )
    group = TreeNodeMultipleChoiceFilter(
        queryset=RackGroup.objects.all(),
        field_name="group",
        label="Rack group (slug)",
    )
    type = django_filters.MultipleChoiceFilter(choices=RackTypeChoices)
    width = django_filters.MultipleChoiceFilter(choices=RackWidthChoices)
    role_id = django_filters.ModelMultipleChoiceFilter(
        queryset=RackRole.objects.all(),
        label="Role (ID)",
    )
    role = django_filters.ModelMultipleChoiceFilter(
        field_name="role__slug",
        queryset=RackRole.objects.all(),
        to_field_name="slug",
        label="Role (slug)",
    )
    serial = django_filters.CharFilter(lookup_expr="iexact")
    has_devices = RelatedMembershipBooleanFilter(
        field_name="devices",
        label="Has devices",
    )
    # The reverse relation here is misnamed as `powerfeed`, but fixing it would be a breaking API change.
    # 2.0 TODO: fix the reverse relation name, at which point this filter can be deleted here and added to Meta.fields.
    power_feeds = NaturalKeyOrPKMultipleChoiceFilter(
        field_name="powerfeed",
        to_field_name="name",
        queryset=PowerFeed.objects.all(),
        label="Power feeds (name or ID)",
    )
    has_power_feeds = RelatedMembershipBooleanFilter(
        field_name="powerfeed",
        label="Has power feeds",
    )
    has_reservations = RelatedMembershipBooleanFilter(
        field_name="reservations",
        label="Has reservations",
    )
    tag = TagFilter()

    class Meta:
        model = Rack
        fields = [
            "id",
            "name",
            "facility_id",
            "asset_tag",
            "u_height",
            "desc_units",
            "outer_width",
            "outer_depth",
            "outer_unit",
            "comments",
            "devices",
            "reservations",
        ]


class RackReservationFilterSet(NautobotFilterSet, TenancyFilterSet):
    q = SearchFilter(
        filter_predicates={
            "rack__name": "icontains",
            "rack__facility_id": "icontains",
            "user__username": "icontains",
            "description": "icontains",
        },
    )
    rack_id = django_filters.ModelMultipleChoiceFilter(
        queryset=Rack.objects.all(),
        label="Rack (ID)",
    )
    site_id = django_filters.ModelMultipleChoiceFilter(
        field_name="rack__site",
        queryset=Site.objects.all(),
        label="Site (ID)",
    )
    site = django_filters.ModelMultipleChoiceFilter(
        field_name="rack__site__slug",
        queryset=Site.objects.all(),
        to_field_name="slug",
        label="Site (slug)",
    )
    group_id = TreeNodeMultipleChoiceFilter(
        queryset=RackGroup.objects.all(),
        field_name="rack__group",
        label="Rack group (ID)",
    )
    group = TreeNodeMultipleChoiceFilter(
        queryset=RackGroup.objects.all(),
        field_name="rack__group",
        label="Rack group (slug)",
    )
    user_id = django_filters.ModelMultipleChoiceFilter(
        queryset=get_user_model().objects.all(),
        label="User (ID)",
    )
    user = django_filters.ModelMultipleChoiceFilter(
        field_name="user__username",
        queryset=get_user_model().objects.all(),
        to_field_name="username",
        label="User (name)",
    )
    rack = NaturalKeyOrPKMultipleChoiceFilter(
        queryset=Rack.objects.all(),
        to_field_name="name",
        label="Rack (name or ID)",
    )
    tag = TagFilter()

    class Meta:
        model = RackReservation
        fields = ["id", "created", "description"]


class ManufacturerFilterSet(NautobotFilterSet, NameSlugSearchFilterSet):
    inventory_items = NaturalKeyOrPKMultipleChoiceFilter(
        queryset=InventoryItem.objects.all(),
        to_field_name="name",
        label="Inventory items (name or ID)",
    )
    has_inventory_items = RelatedMembershipBooleanFilter(
        field_name="inventory_items",
        label="Has inventory items",
    )
    device_types = NaturalKeyOrPKMultipleChoiceFilter(
        queryset=DeviceType.objects.all(),
        label="Device types (slug or ID)",
    )
    has_device_types = RelatedMembershipBooleanFilter(
        field_name="device_types",
        label="Has device types",
    )
    platforms = NaturalKeyOrPKMultipleChoiceFilter(
        queryset=Platform.objects.all(),
        label="Platforms (slug or ID)",
    )
    has_platforms = RelatedMembershipBooleanFilter(
        field_name="platforms",
        label="Has platforms",
    )

    class Meta:
        model = Manufacturer
        fields = ["id", "name", "slug", "description"]


class DeviceTypeFilterSet(NautobotFilterSet):
    q = SearchFilter(
        filter_predicates={
            "manufacturer__name": "icontains",
            "model": "icontains",
            "part_number": "icontains",
            "comments": "icontains",
        },
    )
    manufacturer_id = django_filters.ModelMultipleChoiceFilter(
        queryset=Manufacturer.objects.all(),
        label="Manufacturer (ID)",
    )
    manufacturer = django_filters.ModelMultipleChoiceFilter(
        field_name="manufacturer__slug",
        queryset=Manufacturer.objects.all(),
        to_field_name="slug",
        label="Manufacturer (slug)",
    )
    console_ports = django_filters.BooleanFilter(
        method="_console_ports",
        label="Has console ports",
    )
    console_server_ports = django_filters.BooleanFilter(
        method="_console_server_ports",
        label="Has console server ports",
    )
    power_ports = django_filters.BooleanFilter(
        method="_power_ports",
        label="Has power ports",
    )
    power_outlets = django_filters.BooleanFilter(
        method="_power_outlets",
        label="Has power outlets",
    )
    interfaces = django_filters.BooleanFilter(
        method="_interfaces",
        label="Has interfaces",
    )
    pass_through_ports = django_filters.BooleanFilter(
        method="_pass_through_ports",
        label="Has pass-through ports",
    )
    device_bays = django_filters.BooleanFilter(
        method="_device_bays",
        label="Has device bays",
    )
    has_instances = RelatedMembershipBooleanFilter(
        field_name="instances",
        label="Has instances",
    )
    console_port_templates = NaturalKeyOrPKMultipleChoiceFilter(
        field_name="consoleporttemplates",
        to_field_name="name",
        queryset=ConsolePortTemplate.objects.all(),
        label="Console port templates (name or ID)",
    )
    has_console_port_templates = RelatedMembershipBooleanFilter(
        field_name="consoleporttemplates",
        label="Has console port templates",
    )
    console_server_port_templates = NaturalKeyOrPKMultipleChoiceFilter(
        field_name="consoleserverporttemplates",
        to_field_name="name",
        queryset=ConsoleServerPortTemplate.objects.all(),
        label="Console server port templates (name or ID)",
    )
    has_console_server_port_templates = RelatedMembershipBooleanFilter(
        field_name="consoleserverporttemplates",
        label="Has console server port templates",
    )
    power_port_templates = NaturalKeyOrPKMultipleChoiceFilter(
        field_name="powerporttemplates",
        to_field_name="name",
        queryset=PowerPortTemplate.objects.all(),
        label="Power port templates (name or ID)",
    )
    has_power_port_templates = RelatedMembershipBooleanFilter(
        field_name="powerporttemplates",
        label="Has power port templates",
    )
    power_outlet_templates = NaturalKeyOrPKMultipleChoiceFilter(
        field_name="poweroutlettemplates",
        to_field_name="name",
        queryset=PowerOutletTemplate.objects.all(),
        label="Power outlet templates (name or ID)",
    )
    has_power_outlet_templates = RelatedMembershipBooleanFilter(
        field_name="poweroutlettemplates",
        label="Has power outlet templates",
    )
    interface_templates = NaturalKeyOrPKMultipleChoiceFilter(
        field_name="interfacetemplates",
        to_field_name="name",
        queryset=InterfaceTemplate.objects.all(),
        label="Interface templates (name or ID)",
    )
    has_interface_templates = RelatedMembershipBooleanFilter(
        field_name="interfacetemplates",
        label="Has interface templates",
    )
    front_port_templates = NaturalKeyOrPKMultipleChoiceFilter(
        field_name="frontporttemplates",
        to_field_name="name",
        queryset=FrontPortTemplate.objects.all(),
        label="Front port templates (name or ID)",
    )
    has_front_port_templates = RelatedMembershipBooleanFilter(
        field_name="frontporttemplates",
        label="Has front port templates",
    )
    rear_port_templates = NaturalKeyOrPKMultipleChoiceFilter(
        field_name="rearporttemplates",
        to_field_name="name",
        queryset=RearPortTemplate.objects.all(),
        label="Rear port templates (name or ID)",
    )
    has_rear_port_templates = RelatedMembershipBooleanFilter(
        field_name="rearporttemplates",
        label="Has rear port templates",
    )
    device_bay_templates = django_filters.ModelMultipleChoiceFilter(
        field_name="devicebaytemplates",
        queryset=DeviceBayTemplate.objects.all(),
        label="Device bay templates",
    )
    has_device_bay_templates = RelatedMembershipBooleanFilter(
        field_name="devicebaytemplates",
        label="Has device bay templates",
    )
    tag = TagFilter()

    class Meta:
        model = DeviceType
        fields = [
            "id",
            "model",
            "slug",
            "part_number",
            "u_height",
            "is_full_depth",
            "subdevice_role",
            "comments",
            "instances",
        ]

    def _console_ports(self, queryset, name, value):
        return queryset.exclude(consoleporttemplates__isnull=value)

    def _console_server_ports(self, queryset, name, value):
        return queryset.exclude(consoleserverporttemplates__isnull=value)

    def _power_ports(self, queryset, name, value):
        return queryset.exclude(powerporttemplates__isnull=value)

    def _power_outlets(self, queryset, name, value):
        return queryset.exclude(poweroutlettemplates__isnull=value)

    def _interfaces(self, queryset, name, value):
        return queryset.exclude(interfacetemplates__isnull=value)

    def _pass_through_ports(self, queryset, name, value):
        return queryset.exclude(frontporttemplates__isnull=value, rearporttemplates__isnull=value)

    def _device_bays(self, queryset, name, value):
        return queryset.exclude(devicebaytemplates__isnull=value)


# TODO: should be DeviceTypeComponentFilterSetMixin
class DeviceTypeComponentFilterSet(NameSlugSearchFilterSet, CustomFieldModelFilterSet):
    devicetype_id = django_filters.ModelMultipleChoiceFilter(
        queryset=DeviceType.objects.all(),
        field_name="device_type_id",
        label="Device type (ID)",
    )
    device_type = NaturalKeyOrPKMultipleChoiceFilter(
        queryset=DeviceType.objects.all(),
        label="Device type (slug or ID)",
    )
    label = MultiValueCharFilter(label="Label")
    description = MultiValueCharFilter(label="Description")
    id = MultiValueUUIDFilter(label="ID")
    name = MultiValueCharFilter(label="Name")


class ConsolePortTemplateFilterSet(BaseFilterSet, DeviceTypeComponentFilterSet):
    class Meta:
        model = ConsolePortTemplate
        fields = ["type"]


class ConsoleServerPortTemplateFilterSet(BaseFilterSet, DeviceTypeComponentFilterSet):
    class Meta:
        model = ConsoleServerPortTemplate
        fields = ["type"]


class PowerPortTemplateFilterSet(BaseFilterSet, DeviceTypeComponentFilterSet):
    power_outlet_templates = NaturalKeyOrPKMultipleChoiceFilter(
        field_name="poweroutlet_templates",
        to_field_name="name",
        queryset=PowerOutletTemplate.objects.all(),
        label="Power outlet templates (name or ID)",
    )
    has_power_outlet_templates = RelatedMembershipBooleanFilter(
        field_name="poweroutlet_templates",
        label="Has power outlet templates",
    )

    class Meta:
        model = PowerPortTemplate
        fields = [
            "type",
            "maximum_draw",
            "allocated_draw",
        ]


class PowerOutletTemplateFilterSet(BaseFilterSet, DeviceTypeComponentFilterSet):
    power_port_template = NaturalKeyOrPKMultipleChoiceFilter(
        field_name="power_port",
        to_field_name="name",
        queryset=PowerPortTemplate.objects.all(),
        label="Power port template (name or ID)",
    )

    class Meta:
        model = PowerOutletTemplate
        fields = ["type", "feed_leg"]


class InterfaceTemplateFilterSet(BaseFilterSet, DeviceTypeComponentFilterSet):
    class Meta:
        model = InterfaceTemplate
        fields = ["type", "mgmt_only"]


class FrontPortTemplateFilterSet(BaseFilterSet, DeviceTypeComponentFilterSet):
    rear_port_template = django_filters.ModelMultipleChoiceFilter(
        field_name="rear_port",
        queryset=RearPortTemplate.objects.all(),
        label="Rear port template",
    )

    class Meta:
        model = FrontPortTemplate
        fields = ["type", "rear_port_position"]


class RearPortTemplateFilterSet(BaseFilterSet, DeviceTypeComponentFilterSet):
    front_port_templates = django_filters.ModelMultipleChoiceFilter(
        field_name="frontport_templates",
        queryset=FrontPortTemplate.objects.all(),
        label="Front port templates",
    )
    has_front_port_templates = RelatedMembershipBooleanFilter(
        field_name="frontport_templates",
        label="Has front port templates",
    )

    class Meta:
        model = RearPortTemplate
        fields = ["type", "positions"]


class DeviceBayTemplateFilterSet(BaseFilterSet, DeviceTypeComponentFilterSet):
    class Meta:
        model = DeviceBayTemplate
        fields = []


class DeviceRoleFilterSet(NautobotFilterSet, NameSlugSearchFilterSet):
    has_devices = RelatedMembershipBooleanFilter(
        field_name="devices",
        label="Has devices",
    )
    has_virtual_machines = RelatedMembershipBooleanFilter(
        field_name="virtual_machines",
        label="Has virtual machines",
    )

    class Meta:
        model = DeviceRole
        fields = ["id", "name", "slug", "color", "vm_role", "description", "devices", "virtual_machines"]


class PlatformFilterSet(NautobotFilterSet, NameSlugSearchFilterSet):
    manufacturer_id = django_filters.ModelMultipleChoiceFilter(
        field_name="manufacturer",
        queryset=Manufacturer.objects.all(),
        label="Manufacturer (ID)",
    )
    manufacturer = django_filters.ModelMultipleChoiceFilter(
        field_name="manufacturer__slug",
        queryset=Manufacturer.objects.all(),
        to_field_name="slug",
        label="Manufacturer (slug)",
    )
    has_devices = RelatedMembershipBooleanFilter(
        field_name="devices",
        label="Has devices",
    )
    has_virtual_machines = RelatedMembershipBooleanFilter(
        field_name="virtual_machines",
        label="Has virtual machines",
    )

    class Meta:
        model = Platform
        fields = [
            "id",
            "name",
            "slug",
            "napalm_driver",
            "description",
            "napalm_args",
            "devices",
            "virtual_machines",
        ]


class DeviceFilterSet(
    NautobotFilterSet,
<<<<<<< HEAD
=======
    LocatableModelFilterSetMixin,
>>>>>>> 07b2d6ca
    TenancyFilterSet,
    LocalContextFilterSet,
    StatusModelFilterSetMixin,
):
    q = SearchFilter(
        filter_predicates={
            "name": "icontains",
            "serial": {
                "lookup_expr": "icontains",
                "preprocessor": str.strip,
            },
            "inventoryitems__serial": {
                "lookup_expr": "icontains",
                "preprocessor": str.strip,
            },
            "asset_tag": {
                "lookup_expr": "icontains",
                "preprocessor": str.strip,
            },
            "comments": "icontains",
        },
    )
    manufacturer_id = django_filters.ModelMultipleChoiceFilter(
        field_name="device_type__manufacturer",
        queryset=Manufacturer.objects.all(),
        label="Manufacturer (ID)",
    )
    manufacturer = django_filters.ModelMultipleChoiceFilter(
        field_name="device_type__manufacturer__slug",
        queryset=Manufacturer.objects.all(),
        to_field_name="slug",
        label="Manufacturer (slug)",
    )
    device_type_id = django_filters.ModelMultipleChoiceFilter(
        queryset=DeviceType.objects.all(),
        label="Device type (ID)",
    )
    role_id = django_filters.ModelMultipleChoiceFilter(
        field_name="device_role_id",
        queryset=DeviceRole.objects.all(),
        label="Role (ID)",
    )
    role = django_filters.ModelMultipleChoiceFilter(
        field_name="device_role__slug",
        queryset=DeviceRole.objects.all(),
        to_field_name="slug",
        label="Role (slug)",
    )
    platform_id = django_filters.ModelMultipleChoiceFilter(
        queryset=Platform.objects.all(),
        label="Platform (ID)",
    )
    platform = django_filters.ModelMultipleChoiceFilter(
        field_name="platform__slug",
        queryset=Platform.objects.all(),
        to_field_name="slug",
        label="Platform (slug)",
    )
    rack_group_id = TreeNodeMultipleChoiceFilter(
        queryset=RackGroup.objects.all(),
        field_name="rack__group",
        label="Rack group (ID)",
    )
    rack_id = django_filters.ModelMultipleChoiceFilter(
        field_name="rack",
        queryset=Rack.objects.all(),
        label="Rack (ID)",
    )
    cluster_id = django_filters.ModelMultipleChoiceFilter(
        queryset=Cluster.objects.all(),
        label="VM cluster (ID)",
    )
    model = django_filters.ModelMultipleChoiceFilter(
        field_name="device_type__slug",
        queryset=DeviceType.objects.all(),
        to_field_name="slug",
        label="Device model (slug)",
    )
    is_full_depth = django_filters.BooleanFilter(
        field_name="device_type__is_full_depth",
        label="Is full depth",
    )
    mac_address = MultiValueMACAddressFilter(
        field_name="interfaces__mac_address",
        label="MAC address",
    )
    serial = django_filters.CharFilter(lookup_expr="iexact")
    has_primary_ip = django_filters.BooleanFilter(
        method="_has_primary_ip",
        label="Has a primary IP",
    )
    secrets_group_id = django_filters.ModelMultipleChoiceFilter(
        field_name="secrets_group",
        queryset=SecretsGroup.objects.all(),
        label="Secrets group (ID)",
    )
    secrets_group = django_filters.ModelMultipleChoiceFilter(
        field_name="secrets_group__slug",
        queryset=SecretsGroup.objects.all(),
        to_field_name="slug",
        label="Secrets group (slug)",
    )
    virtual_chassis_id = django_filters.ModelMultipleChoiceFilter(
        field_name="virtual_chassis",
        queryset=VirtualChassis.objects.all(),
        label="Virtual chassis (ID)",
    )
    is_virtual_chassis_member = RelatedMembershipBooleanFilter(
        field_name="virtual_chassis",
        label="Is a virtual chassis member",
    )
    virtual_chassis_member = is_virtual_chassis_member
    has_console_ports = RelatedMembershipBooleanFilter(
        field_name="consoleports",
        label="Has console ports",
    )
    console_ports = has_console_ports
    has_console_server_ports = RelatedMembershipBooleanFilter(
        field_name="consoleserverports",
        label="Has console server ports",
    )
    console_server_ports = has_console_server_ports
    has_power_ports = RelatedMembershipBooleanFilter(
        field_name="powerports",
        label="Has power ports",
    )
    power_ports = has_power_ports
    has_power_outlets = RelatedMembershipBooleanFilter(
        field_name="poweroutlets",
        label="Has power outlets",
    )
    power_outlets = has_power_outlets
    has_interfaces = RelatedMembershipBooleanFilter(
        field_name="interfaces",
        label="Has interfaces",
    )
    interfaces = has_interfaces
    pass_through_ports = django_filters.BooleanFilter(
        method="_pass_through_ports",
        label="Has pass-through ports",
    )
    has_front_ports = RelatedMembershipBooleanFilter(
        field_name="frontports",
        label="Has front ports",
    )
    has_rear_ports = RelatedMembershipBooleanFilter(
        field_name="rearports",
        label="Has rear ports",
    )
    has_device_bays = RelatedMembershipBooleanFilter(
        field_name="devicebays",
        label="Has device bays",
    )
    device_bays = has_device_bays
    tag = TagFilter()

    class Meta:
        model = Device
        fields = [
            "id",
            "name",
            "asset_tag",
            "face",
            "position",
            "vc_position",
            "vc_priority",
        ]

    def _has_primary_ip(self, queryset, name, value):
        params = Q(primary_ip4__isnull=False) | Q(primary_ip6__isnull=False)
        if value:
            return queryset.filter(params)
        return queryset.exclude(params)

    # 2.0 TODO: Remove me and `pass_through_ports` in exchange for `has_(front|rear)_ports`.
    def _pass_through_ports(self, queryset, name, value):
        return queryset.exclude(frontports__isnull=value, rearports__isnull=value)


# TODO: should be DeviceComponentFilterSetMixin
class DeviceComponentFilterSet(CustomFieldModelFilterSet):
    q = SearchFilter(
        filter_predicates={
            "name": "icontains",
            "label": "icontains",
            "description": "icontains",
        },
    )
    region_id = TreeNodeMultipleChoiceFilter(
        queryset=Region.objects.all(),
        field_name="device__site__region",
        label="Region (ID)",
    )
    region = TreeNodeMultipleChoiceFilter(
        queryset=Region.objects.all(),
        field_name="device__site__region",
        label="Region (slug)",
    )
    site_id = django_filters.ModelMultipleChoiceFilter(
        field_name="device__site",
        queryset=Site.objects.all(),
        label="Site (ID)",
    )
    site = django_filters.ModelMultipleChoiceFilter(
        field_name="device__site__slug",
        queryset=Site.objects.all(),
        to_field_name="slug",
        label="Site name (slug)",
    )
    device_id = django_filters.ModelMultipleChoiceFilter(
        queryset=Device.objects.all(),
        label="Device (ID)",
    )
    device = django_filters.ModelMultipleChoiceFilter(
        field_name="device__name",
        queryset=Device.objects.all(),
        to_field_name="name",
        label="Device (name)",
    )
    tag = TagFilter()


# TODO: should be CableTerminationFilterSetMixin
class CableTerminationFilterSet(django_filters.FilterSet):
    cabled = django_filters.BooleanFilter(field_name="cable", lookup_expr="isnull", exclude=True)
    cable = django_filters.ModelMultipleChoiceFilter(
        queryset=Cable.objects.all(),
        label="Cable",
    )


# TODO: should be PathEndpointFilterSetMixin
class PathEndpointFilterSet(django_filters.FilterSet):
    connected = django_filters.BooleanFilter(method="filter_connected", label="Connected status (bool)")

    def filter_connected(self, queryset, name, value):
        if value:
            return queryset.filter(_path__is_active=True)
        else:
            return queryset.filter(Q(_path__isnull=True) | Q(_path__is_active=False))


class ConsolePortFilterSet(
    BaseFilterSet,
    DeviceComponentFilterSet,
    CableTerminationFilterSet,
    PathEndpointFilterSet,
):
    type = django_filters.MultipleChoiceFilter(choices=ConsolePortTypeChoices, null_value=None)

    class Meta:
        model = ConsolePort
        fields = ["id", "name", "description", "label"]


class ConsoleServerPortFilterSet(
    BaseFilterSet,
    DeviceComponentFilterSet,
    CableTerminationFilterSet,
    PathEndpointFilterSet,
):
    type = django_filters.MultipleChoiceFilter(choices=ConsolePortTypeChoices, null_value=None)

    class Meta:
        model = ConsoleServerPort
        fields = ["id", "name", "description", "label"]


class PowerPortFilterSet(
    BaseFilterSet,
    DeviceComponentFilterSet,
    CableTerminationFilterSet,
    PathEndpointFilterSet,
):
    type = django_filters.MultipleChoiceFilter(choices=PowerPortTypeChoices, null_value=None)
    power_outlets = NaturalKeyOrPKMultipleChoiceFilter(
        field_name="poweroutlets",
        to_field_name="name",
        queryset=PowerOutlet.objects.all(),
        label="Power outlets (name or ID)",
    )
    has_power_outlets = RelatedMembershipBooleanFilter(
        field_name="poweroutlets",
        label="Has power outlets",
    )

    class Meta:
        model = PowerPort
        fields = ["id", "name", "maximum_draw", "allocated_draw", "description", "label"]


class PowerOutletFilterSet(
    BaseFilterSet,
    DeviceComponentFilterSet,
    CableTerminationFilterSet,
    PathEndpointFilterSet,
):
    type = django_filters.MultipleChoiceFilter(choices=PowerOutletTypeChoices, null_value=None)
    power_port = django_filters.ModelMultipleChoiceFilter(
        field_name="power_port",
        queryset=PowerPort.objects.all(),
        label="Power port",
    )

    class Meta:
        model = PowerOutlet
        fields = ["id", "name", "feed_leg", "description", "label"]


class InterfaceFilterSet(
    BaseFilterSet,
    DeviceComponentFilterSet,
    CableTerminationFilterSet,
    PathEndpointFilterSet,
    StatusModelFilterSetMixin,
):
    # Override device and device_id filters from DeviceComponentFilterSet to match against any peer virtual chassis
    # members
    device = MultiValueCharFilter(
        method="filter_device",
        field_name="name",
        label="Device (name)",
    )
    device_id = MultiValueUUIDFilter(
        method="filter_device_id",
        field_name="pk",
        label="Device (ID)",
    )
    device_with_common_vc = django_filters.UUIDFilter(
        method="filter_device_common_vc_id",
        field_name="pk",
        label="Virtual Chassis member Device (ID)",
    )
    kind = django_filters.CharFilter(
        method="filter_kind",
        label="Kind of interface",
    )
    parent_interface_id = django_filters.ModelMultipleChoiceFilter(
        field_name="parent_interface",
        queryset=Interface.objects.all(),
        label="Parent interface (ID)",
    )
    parent_interface = NaturalKeyOrPKMultipleChoiceFilter(
        to_field_name="name",
        queryset=Interface.objects.all(),
        label="Parent interface (name or ID)",
    )
    bridge_id = django_filters.ModelMultipleChoiceFilter(
        field_name="bridge",
        queryset=Interface.objects.all(),
        label="Bridge interface (ID)",
    )
    bridge = NaturalKeyOrPKMultipleChoiceFilter(
        to_field_name="name",
        queryset=Interface.objects.all(),
        label="Bridge interface (name or ID)",
    )
    lag_id = django_filters.ModelMultipleChoiceFilter(
        field_name="lag",
        queryset=Interface.objects.filter(type=InterfaceTypeChoices.TYPE_LAG),
        label="LAG interface (ID)",
    )
    lag = NaturalKeyOrPKMultipleChoiceFilter(
        to_field_name="name",
        queryset=Interface.objects.all(),
        label="LAG interface (name or ID)",
    )
    untagged_vlan = NaturalKeyOrPKMultipleChoiceFilter(
        to_field_name="vid",
        queryset=VLAN.objects.all(),
        label="Untagged VLAN (VID or ID)",
    )
    tagged_vlans = NaturalKeyOrPKMultipleChoiceFilter(
        to_field_name="vid",
        queryset=VLAN.objects.all(),
        label="Tagged VLANs (VID or ID)",
    )
    has_tagged_vlans = RelatedMembershipBooleanFilter(
        field_name="tagged_vlans",
        label="Has tagged VLANs",
    )
    child_interfaces = NaturalKeyOrPKMultipleChoiceFilter(
        to_field_name="name",
        queryset=Interface.objects.all(),
        label="Child interfaces (name or ID)",
    )
    has_child_interfaces = RelatedMembershipBooleanFilter(
        field_name="child_interfaces",
        label="Has child interfaces",
    )
    bridged_interfaces = NaturalKeyOrPKMultipleChoiceFilter(
        to_field_name="name",
        queryset=Interface.objects.all(),
        label="Bridged interfaces (name or ID)",
    )
    has_bridged_interfaces = RelatedMembershipBooleanFilter(
        field_name="bridged_interfaces",
        label="Has bridged interfaces",
    )
    member_interfaces = NaturalKeyOrPKMultipleChoiceFilter(
        to_field_name="name",
        queryset=Interface.objects.all(),
        label="Member interfaces (name or ID)",
    )
    has_member_interfaces = RelatedMembershipBooleanFilter(
        field_name="member_interfaces",
        label="Has member interfaces",
    )
    mac_address = MultiValueMACAddressFilter()
    tag = TagFilter()
    vlan_id = django_filters.CharFilter(method="filter_vlan_id", label="Assigned VLAN")
    vlan = django_filters.NumberFilter(method="filter_vlan", label="Assigned VID")
    type = django_filters.MultipleChoiceFilter(choices=InterfaceTypeChoices, null_value=None)

    class Meta:
        model = Interface
        fields = [
            "id",
            "name",
            "type",
            "enabled",
            "mtu",
            "mgmt_only",
            "mode",
            "description",
            "label",
        ]

    def filter_device(self, queryset, name, value):
        try:
            devices = Device.objects.filter(**{"{}__in".format(name): value})
            vc_interface_ids = []
            for device in devices:
                vc_interface_ids.extend(device.vc_interfaces.values_list("id", flat=True))
            return queryset.filter(pk__in=vc_interface_ids)
        except Device.DoesNotExist:
            return queryset.none()

    def filter_device_id(self, queryset, name, id_list):
        # Include interfaces belonging to peer virtual chassis members
        vc_interface_ids = []
        try:
            devices = Device.objects.filter(pk__in=id_list)
            for device in devices:
                vc_interface_ids += device.vc_interfaces.values_list("id", flat=True)
            return queryset.filter(pk__in=vc_interface_ids)
        except Device.DoesNotExist:
            return queryset.none()

    def filter_device_common_vc_id(self, queryset, name, value):
        # Include interfaces that share common virtual chassis
        try:
            device = Device.objects.get(pk=value)
            return queryset.filter(pk__in=device.common_vc_interfaces.values_list("pk", flat=True))
        except Device.DoesNotExist:
            return queryset.none()

    def filter_vlan_id(self, queryset, name, value):
        value = value.strip()
        if not value:
            return queryset
        return queryset.filter(Q(untagged_vlan_id=value) | Q(tagged_vlans=value))

    def filter_vlan(self, queryset, name, value):
        value = str(value).strip()
        if not value:
            return queryset
        return queryset.filter(Q(untagged_vlan_id__vid=value) | Q(tagged_vlans__vid=value))

    def filter_kind(self, queryset, name, value):
        value = value.strip().lower()
        return {
            "physical": queryset.exclude(type__in=NONCONNECTABLE_IFACE_TYPES),
            "virtual": queryset.filter(type__in=VIRTUAL_IFACE_TYPES),
            "wireless": queryset.filter(type__in=WIRELESS_IFACE_TYPES),
        }.get(value, queryset.none())


class FrontPortFilterSet(BaseFilterSet, DeviceComponentFilterSet, CableTerminationFilterSet):
    rear_port = NaturalKeyOrPKMultipleChoiceFilter(
        field_name="rear_port",
        to_field_name="name",
        queryset=RearPort.objects.all(),
        label="Rear port (name or ID)",
    )

    class Meta:
        model = FrontPort
        fields = ["id", "name", "type", "description", "label", "rear_port_position"]


class RearPortFilterSet(BaseFilterSet, DeviceComponentFilterSet, CableTerminationFilterSet):
    front_ports = NaturalKeyOrPKMultipleChoiceFilter(
        field_name="frontports",
        to_field_name="name",
        queryset=FrontPort.objects.all(),
        label="Front ports (name or ID)",
    )
    has_front_ports = RelatedMembershipBooleanFilter(
        field_name="frontports",
        label="Has front ports",
    )

    class Meta:
        model = RearPort
        fields = ["id", "name", "type", "positions", "description", "label"]


class DeviceBayFilterSet(BaseFilterSet, DeviceComponentFilterSet):
    installed_device = NaturalKeyOrPKMultipleChoiceFilter(
        field_name="installed_device",
        to_field_name="name",
        queryset=Device.objects.all(),
        label="Installed device (name or ID)",
    )

    class Meta:
        model = DeviceBay
        fields = ["id", "name", "description", "label"]


class InventoryItemFilterSet(BaseFilterSet, DeviceComponentFilterSet):
    q = SearchFilter(
        filter_predicates={
            "name": "icontains",
            "part_id": "icontains",
            "serial": {
                "lookup_expr": "icontains",
                "preprocessor": str.strip,
            },
            "asset_tag": {
                "lookup_expr": "icontains",
                "preprocessor": str.strip,
            },
            "description": "icontains",
        },
    )
    region_id = TreeNodeMultipleChoiceFilter(
        queryset=Region.objects.all(),
        field_name="device__site__region",
        label="Region (ID)",
    )
    region = TreeNodeMultipleChoiceFilter(
        queryset=Region.objects.all(),
        field_name="device__site__region",
        label="Region (slug)",
    )
    site_id = django_filters.ModelMultipleChoiceFilter(
        field_name="device__site",
        queryset=Site.objects.all(),
        label="Site (ID)",
    )
    site = django_filters.ModelMultipleChoiceFilter(
        field_name="device__site__slug",
        queryset=Site.objects.all(),
        to_field_name="slug",
        label="Site name (slug)",
    )
    device_id = django_filters.ModelChoiceFilter(
        queryset=Device.objects.all(),
        label="Device (ID)",
    )
    device = django_filters.ModelChoiceFilter(
        queryset=Device.objects.all(),
        to_field_name="name",
        label="Device (name)",
    )
    parent_id = django_filters.ModelMultipleChoiceFilter(
        queryset=InventoryItem.objects.all(),
        label="Parent inventory item (ID)",
    )
    parent = NaturalKeyOrPKMultipleChoiceFilter(
        queryset=InventoryItem.objects.all(),
        to_field_name="name",
        label="Parent (name or ID)",
    )
    manufacturer_id = django_filters.ModelMultipleChoiceFilter(
        queryset=Manufacturer.objects.all(),
        label="Manufacturer (ID)",
    )
    manufacturer = django_filters.ModelMultipleChoiceFilter(
        field_name="manufacturer__slug",
        queryset=Manufacturer.objects.all(),
        to_field_name="slug",
        label="Manufacturer (slug)",
    )
    child_items = NaturalKeyOrPKMultipleChoiceFilter(
        queryset=InventoryItem.objects.all(),
        to_field_name="name",
        label="Child items (name or ID)",
    )
    has_child_items = RelatedMembershipBooleanFilter(
        field_name="child_items",
        label="Has child items",
    )
    serial = django_filters.CharFilter(lookup_expr="iexact")

    class Meta:
        model = InventoryItem
        fields = ["id", "name", "part_id", "asset_tag", "discovered", "description", "label"]


class VirtualChassisFilterSet(NautobotFilterSet):
    q = SearchFilter(
        filter_predicates={
            "name": "icontains",
            "members__name": "icontains",
            "domain": "icontains",
        },
    )
    master_id = django_filters.ModelMultipleChoiceFilter(
        queryset=Device.objects.all(),
        label="Master (ID)",
    )
    master = django_filters.ModelMultipleChoiceFilter(
        field_name="master__name",
        queryset=Device.objects.all(),
        to_field_name="name",
        label="Master (name)",
    )
    region_id = TreeNodeMultipleChoiceFilter(
        queryset=Region.objects.all(),
        field_name="master__site__region",
        label="Region (ID)",
    )
    region = TreeNodeMultipleChoiceFilter(
        queryset=Region.objects.all(),
        field_name="master__site__region",
        label="Region (slug)",
    )
    site_id = django_filters.ModelMultipleChoiceFilter(
        field_name="master__site",
        queryset=Site.objects.all(),
        label="Site (ID)",
    )
    site = django_filters.ModelMultipleChoiceFilter(
        field_name="master__site__slug",
        queryset=Site.objects.all(),
        to_field_name="slug",
        label="Site name (slug)",
    )
    tenant_id = django_filters.ModelMultipleChoiceFilter(
        field_name="master__tenant",
        queryset=Tenant.objects.all(),
        label="Tenant (ID)",
    )
    tenant = django_filters.ModelMultipleChoiceFilter(
        field_name="master__tenant__slug",
        queryset=Tenant.objects.all(),
        to_field_name="slug",
        label="Tenant (slug)",
    )
    members = NaturalKeyOrPKMultipleChoiceFilter(
        to_field_name="name",
        queryset=Device.objects.all(),
        label="Device members (name or ID)",
    )
    has_members = RelatedMembershipBooleanFilter(
        field_name="members",
        label="Has device members",
    )
    tag = TagFilter()

    class Meta:
        model = VirtualChassis
        fields = ["id", "domain", "name"]


class CableFilterSet(NautobotFilterSet, StatusModelFilterSetMixin):
    q = SearchFilter(filter_predicates={"label": "icontains"})
    type = django_filters.MultipleChoiceFilter(choices=CableTypeChoices)
    color = django_filters.MultipleChoiceFilter(choices=ColorChoices)
    device_id = MultiValueUUIDFilter(method="filter_device", label="Device (ID)")
    device = MultiValueCharFilter(method="filter_device", field_name="device__name", label="Device (name)")
    rack_id = MultiValueUUIDFilter(method="filter_device", field_name="device__rack_id", label="Rack (ID)")
    rack = MultiValueCharFilter(method="filter_device", field_name="device__rack__name", label="Rack (name)")
    site_id = MultiValueUUIDFilter(method="filter_device", field_name="device__site_id", label="Site (ID)")
    site = MultiValueCharFilter(method="filter_device", field_name="device__site__slug", label="Site (name)")
    tenant_id = MultiValueUUIDFilter(method="filter_device", field_name="device__tenant_id", label="Tenant (ID)")
    tenant = MultiValueCharFilter(method="filter_device", field_name="device__tenant__slug", label="Tenant (name)")
    termination_a_type = ContentTypeMultipleChoiceFilter(
        choices=FeatureQuery("cable_terminations").get_choices,
        conjoined=False,
    )
    termination_b_type = ContentTypeMultipleChoiceFilter(
        choices=FeatureQuery("cable_terminations").get_choices,
        conjoined=False,
    )
    tag = TagFilter()

    class Meta:
        model = Cable
        fields = [
            "id",
            "label",
            "length",
            "length_unit",
            "termination_a_id",
            "termination_b_id",
        ]

    def filter_device(self, queryset, name, value):
        queryset = queryset.filter(
            Q(**{"_termination_a_{}__in".format(name): value}) | Q(**{"_termination_b_{}__in".format(name): value})
        )
        return queryset


# TODO: should be ConnectionFilterSetMixin
class ConnectionFilterSet:
    def filter_site(self, queryset, name, value):
        if not value.strip():
            return queryset
        return queryset.filter(device__site__slug=value)

    def filter_device(self, queryset, name, value):
        if not value:
            return queryset
        return queryset.filter(**{f"{name}__in": value})


class ConsoleConnectionFilterSet(ConnectionFilterSet, BaseFilterSet):
    site = django_filters.CharFilter(
        method="filter_site",
        label="Site (slug)",
    )
    device_id = MultiValueUUIDFilter(method="filter_device", label="Device (ID)")
    device = MultiValueCharFilter(method="filter_device", field_name="device__name", label="Device (name)")

    class Meta:
        model = ConsolePort
        fields = ["name"]


class PowerConnectionFilterSet(ConnectionFilterSet, BaseFilterSet):
    site = django_filters.CharFilter(
        method="filter_site",
        label="Site (slug)",
    )
    device_id = MultiValueUUIDFilter(method="filter_device", label="Device (ID)")
    device = MultiValueCharFilter(method="filter_device", field_name="device__name", label="Device (name)")

    class Meta:
        model = PowerPort
        fields = ["name"]


class InterfaceConnectionFilterSet(ConnectionFilterSet, BaseFilterSet):
    site = django_filters.CharFilter(
        method="filter_site",
        label="Site (slug)",
    )
    device_id = MultiValueUUIDFilter(method="filter_device", label="Device (ID)")
    device = MultiValueCharFilter(method="filter_device", field_name="device__name", label="Device (name)")

    class Meta:
        model = Interface
        fields = []


class PowerPanelFilterSet(NautobotFilterSet, LocatableModelFilterSetMixin):
    q = SearchFilter(filter_predicates={"name": "icontains"})
    rack_group_id = TreeNodeMultipleChoiceFilter(
        queryset=RackGroup.objects.all(),
        field_name="rack_group",
        label="Rack group (ID)",
    )
    rack_group = TreeNodeMultipleChoiceFilter(
        queryset=RackGroup.objects.all(),
        label="Rack group (slug or ID)",
    )
    power_feeds = NaturalKeyOrPKMultipleChoiceFilter(
        field_name="powerfeeds",
        to_field_name="name",
        queryset=PowerFeed.objects.all(),
        label="Power feeds (name or ID)",
    )
    has_power_feeds = RelatedMembershipBooleanFilter(
        field_name="powerfeeds",
        label="Has power feeds",
    )
    tag = TagFilter()

    class Meta:
        model = PowerPanel
        fields = ["id", "name"]


class PowerFeedFilterSet(
    NautobotFilterSet, CableTerminationFilterSet, PathEndpointFilterSet, StatusModelFilterSetMixin
):
    q = SearchFilter(filter_predicates={"name": "icontains", "comments": "icontains"})
    region_id = TreeNodeMultipleChoiceFilter(
        queryset=Region.objects.all(),
        field_name="power_panel__site__region",
        label="Region (ID)",
    )
    region = TreeNodeMultipleChoiceFilter(
        queryset=Region.objects.all(),
        field_name="power_panel__site__region",
        label="Region (slug)",
    )
    site_id = django_filters.ModelMultipleChoiceFilter(
        field_name="power_panel__site",
        queryset=Site.objects.all(),
        label="Site (ID)",
    )
    site = django_filters.ModelMultipleChoiceFilter(
        field_name="power_panel__site__slug",
        queryset=Site.objects.all(),
        to_field_name="slug",
        label="Site name (slug)",
    )
    power_panel_id = django_filters.ModelMultipleChoiceFilter(
        queryset=PowerPanel.objects.all(),
        label="Power panel (ID)",
    )
    power_panel = NaturalKeyOrPKMultipleChoiceFilter(
        queryset=PowerPanel.objects.all(),
        to_field_name="name",
        label="Power panel (name or ID)",
    )
    rack_id = django_filters.ModelMultipleChoiceFilter(
        field_name="rack",
        queryset=Rack.objects.all(),
        label="Rack (ID)",
    )
    rack = NaturalKeyOrPKMultipleChoiceFilter(
        queryset=Rack.objects.all(),
        to_field_name="name",
        label="Rack (name or ID)",
    )
    tag = TagFilter()

    class Meta:
        model = PowerFeed
        fields = [
            "id",
            "name",
            "status",
            "type",
            "supply",
            "phase",
            "voltage",
            "amperage",
            "max_utilization",
            "comments",
            "available_power",
        ]<|MERGE_RESOLUTION|>--- conflicted
+++ resolved
@@ -868,10 +868,7 @@
 
 class DeviceFilterSet(
     NautobotFilterSet,
-<<<<<<< HEAD
-=======
     LocatableModelFilterSetMixin,
->>>>>>> 07b2d6ca
     TenancyFilterSet,
     LocalContextFilterSet,
     StatusModelFilterSetMixin,
