--- conflicted
+++ resolved
@@ -3309,231 +3309,6 @@
 # Cables
 #
 
-<<<<<<< HEAD
-=======
-
-class ConnectCableToDeviceForm(ConnectCableExcludeIDMixin, BootstrapMixin, CustomFieldModelForm):
-
-    """
-    Base form for connecting a Cable to a Device component
-    """
-
-    termination_b_region = DynamicModelChoiceField(queryset=Region.objects.all(), label="Region", required=False)
-    termination_b_site = DynamicModelChoiceField(
-        queryset=Site.objects.all(),
-        label="Site",
-        required=False,
-        query_params={"region_id": "$termination_b_region"},
-    )
-    termination_b_rack = DynamicModelChoiceField(
-        queryset=Rack.objects.all(),
-        label="Rack",
-        required=False,
-        null_option="None",
-        query_params={"site_id": "$termination_b_site"},
-    )
-    termination_b_device = DynamicModelChoiceField(
-        queryset=Device.objects.all(),
-        label="Device",
-        required=False,
-        query_params={
-            "site_id": "$termination_b_site",
-            "rack_id": "$termination_b_rack",
-        },
-    )
-
-    class Meta:
-        model = Cable
-        fields = [
-            "termination_b_region",
-            "termination_b_site",
-            "termination_b_rack",
-            "termination_b_device",
-            "termination_b_id",
-            "type",
-            "status",
-            "label",
-            "color",
-            "length",
-            "length_unit",
-            "tags",
-        ]
-        widgets = {
-            "type": StaticSelect2,
-            "length_unit": StaticSelect2,
-        }
-        help_texts = {
-            "status": "Connection status",
-        }
-
-    def clean_termination_b_id(self):
-        # Return the PK rather than the object
-        return getattr(self.cleaned_data["termination_b_id"], "pk", None)
-
-
-class ConnectCableToConsolePortForm(ConnectCableToDeviceForm):
-    termination_b_id = DynamicModelChoiceField(
-        queryset=ConsolePort.objects.all(),
-        label="Name",
-        disabled_indicator="cable",
-        query_params={"device_id": "$termination_b_device"},
-    )
-
-
-class ConnectCableToConsoleServerPortForm(ConnectCableToDeviceForm):
-    termination_b_id = DynamicModelChoiceField(
-        queryset=ConsoleServerPort.objects.all(),
-        label="Name",
-        disabled_indicator="cable",
-        query_params={"device_id": "$termination_b_device"},
-    )
-
-
-class ConnectCableToPowerPortForm(ConnectCableToDeviceForm):
-    termination_b_id = DynamicModelChoiceField(
-        queryset=PowerPort.objects.all(),
-        label="Name",
-        disabled_indicator="cable",
-        query_params={"device_id": "$termination_b_device"},
-    )
-
-
-class ConnectCableToPowerOutletForm(ConnectCableToDeviceForm):
-    termination_b_id = DynamicModelChoiceField(
-        queryset=PowerOutlet.objects.all(),
-        label="Name",
-        disabled_indicator="cable",
-        query_params={"device_id": "$termination_b_device"},
-    )
-
-
-class ConnectCableToInterfaceForm(ConnectCableToDeviceForm):
-    termination_b_id = DynamicModelChoiceField(
-        queryset=Interface.objects.all(),
-        label="Name",
-        disabled_indicator="cable",
-        query_params={
-            "device_id": "$termination_b_device",
-            "kind": "physical",
-        },
-    )
-
-
-class ConnectCableToFrontPortForm(ConnectCableToDeviceForm):
-    termination_b_id = DynamicModelChoiceField(
-        queryset=FrontPort.objects.all(),
-        label="Name",
-        disabled_indicator="cable",
-        query_params={"device_id": "$termination_b_device"},
-    )
-
-
-class ConnectCableToRearPortForm(ConnectCableToDeviceForm):
-    termination_b_id = DynamicModelChoiceField(
-        queryset=RearPort.objects.all(),
-        label="Name",
-        disabled_indicator="cable",
-        query_params={"device_id": "$termination_b_device"},
-    )
-
-
-class ConnectCableToCircuitTerminationForm(ConnectCableExcludeIDMixin, BootstrapMixin, CustomFieldModelForm):
-    termination_b_provider = DynamicModelChoiceField(queryset=Provider.objects.all(), label="Provider", required=False)
-    termination_b_region = DynamicModelChoiceField(queryset=Region.objects.all(), label="Region", required=False)
-    termination_b_site = DynamicModelChoiceField(
-        queryset=Site.objects.all(),
-        label="Site",
-        required=False,
-        query_params={"region_id": "$termination_b_region"},
-    )
-    termination_b_circuit = DynamicModelChoiceField(
-        queryset=Circuit.objects.all(),
-        label="Circuit",
-        query_params={
-            "provider_id": "$termination_b_provider",
-            "site_id": "$termination_b_site",
-        },
-    )
-    termination_b_id = DynamicModelChoiceField(
-        queryset=CircuitTermination.objects.all(),
-        label="Side",
-        disabled_indicator="cable",
-        query_params={"circuit_id": "$termination_b_circuit"},
-    )
-
-    class Meta:
-        model = Cable
-        fields = [
-            "termination_b_provider",
-            "termination_b_region",
-            "termination_b_site",
-            "termination_b_circuit",
-            "termination_b_id",
-            "type",
-            "status",
-            "label",
-            "color",
-            "length",
-            "length_unit",
-            "tags",
-        ]
-
-    def clean_termination_b_id(self):
-        # Return the PK rather than the object
-        return getattr(self.cleaned_data["termination_b_id"], "pk", None)
-
-
-class ConnectCableToPowerFeedForm(ConnectCableExcludeIDMixin, BootstrapMixin, CustomFieldModelForm):
-    termination_b_region = DynamicModelChoiceField(queryset=Region.objects.all(), label="Region", required=False)
-    termination_b_site = DynamicModelChoiceField(
-        queryset=Site.objects.all(),
-        label="Site",
-        required=False,
-        query_params={"region_id": "$termination_b_region"},
-    )
-    termination_b_rackgroup = DynamicModelChoiceField(
-        queryset=RackGroup.objects.all(),
-        label="Rack Group",
-        required=False,
-        query_params={"site_id": "$termination_b_site"},
-    )
-    termination_b_powerpanel = DynamicModelChoiceField(
-        queryset=PowerPanel.objects.all(),
-        label="Power Panel",
-        required=False,
-        query_params={
-            "site_id": "$termination_b_site",
-            "rack_group_id": "$termination_b_rackgroup",
-        },
-    )
-    termination_b_id = DynamicModelChoiceField(
-        queryset=PowerFeed.objects.all(),
-        label="Name",
-        disabled_indicator="cable",
-        query_params={"power_panel_id": "$termination_b_powerpanel"},
-    )
-
-    class Meta:
-        model = Cable
-        fields = [
-            "termination_b_rackgroup",
-            "termination_b_powerpanel",
-            "termination_b_id",
-            "type",
-            "status",
-            "label",
-            "color",
-            "length",
-            "length_unit",
-            "tags",
-        ]
-
-    def clean_termination_b_id(self):
-        # Return the PK rather than the object
-        return getattr(self.cleaned_data["termination_b_id"], "pk", None)
-
-
->>>>>>> 9a4a2df9
 class CableForm(BootstrapMixin, CustomFieldModelForm):
     class Meta:
         model = Cable
