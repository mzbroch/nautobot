--- conflicted
+++ resolved
@@ -572,11 +572,7 @@
         fields = RackGroup.csv_headers
 
 
-<<<<<<< HEAD
-class RackGroupFilterForm(NautobotFilterform):
-=======
-class RackGroupFilterForm(BootstrapMixin, LocatableModelFilterFormMixin, CustomFieldFilterForm):
->>>>>>> 07b2d6ca
+class RackGroupFilterForm(NautobotFilterform, LocatableModelFilterFormMixin):
     model = RackGroup
     parent = DynamicModelMultipleChoiceField(
         queryset=RackGroup.objects.all(),
@@ -759,17 +755,7 @@
         ]
 
 
-<<<<<<< HEAD
-class RackFilterForm(NautobotFilterform, TenancyFilterForm, StatusFilterFormMixin):
-=======
-class RackFilterForm(
-    BootstrapMixin,
-    LocatableModelFilterFormMixin,
-    TenancyFilterForm,
-    StatusFilterFormMixin,
-    CustomFieldFilterForm,
-):
->>>>>>> 07b2d6ca
+class RackFilterForm(NautobotFilterform, LocatableModelFilterFormMixin, TenancyFilterForm, StatusFilterFormMixin):
     model = Rack
     field_order = [
         "q",
@@ -4250,11 +4236,7 @@
         nullable_fields = ["location", "rack_group"]
 
 
-<<<<<<< HEAD
-class PowerPanelFilterForm(NautobotFilterform):
-=======
-class PowerPanelFilterForm(BootstrapMixin, LocatableModelFilterFormMixin, CustomFieldFilterForm):
->>>>>>> 07b2d6ca
+class PowerPanelFilterForm(NautobotFilterform, LocatableModelFilterFormMixin):
     model = PowerPanel
     q = forms.CharField(required=False, label="Search")
     rack_group_id = DynamicModelMultipleChoiceField(
