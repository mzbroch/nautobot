--- conflicted
+++ resolved
@@ -626,11 +626,8 @@
         fields = (
             "pk",
             "name",
-<<<<<<< HEAD
-            "status",
-=======
-            "device",
->>>>>>> 35d6fe19
+            "status",
+            "device",
             "label",
             "enabled",
             "type",
