--- conflicted
+++ resolved
@@ -35,15 +35,12 @@
   celery_worker:
     image: "networktocode/nautobot-dev-py${PYTHON_VER}:local"
     entrypoint: "nautobot-server celery worker -B -l INFO"
-<<<<<<< HEAD
-=======
     healthcheck:
       interval: 5s
       timeout: 5s
       start_period: 5s
       retries: 3
       test: ["CMD", "nautobot-server", "health_check"]
->>>>>>> 188668ad
     depends_on:
       - nautobot
       - redis
