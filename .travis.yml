sudo: required
services:
  - postgresql
  - redis-server
addons:
  postgresql: "9.6"
language: python
python:
<<<<<<< HEAD
  - "3.6"
=======
  - "3.5"
  - "3.6"
  - "3.7"
>>>>>>> 5950bedf
install:
  - pip install -r requirements.txt
  - pip install pycodestyle
  - pip install coverage
before_script:
  - psql --version
  - psql -U postgres -c 'SELECT version();'
script:
  - ./scripts/cibuild.sh<|MERGE_RESOLUTION|>--- conflicted
+++ resolved
@@ -6,13 +6,8 @@
   postgresql: "9.6"
 language: python
 python:
-<<<<<<< HEAD
-  - "3.6"
-=======
-  - "3.5"
   - "3.6"
   - "3.7"
->>>>>>> 5950bedf
 install:
   - pip install -r requirements.txt
   - pip install pycodestyle
